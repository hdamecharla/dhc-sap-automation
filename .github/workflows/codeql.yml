--- conflicted
+++ resolved
@@ -50,11 +50,7 @@
 
       # Initializes the CodeQL tools for scanning.
       - name: Initialize CodeQL
-<<<<<<< HEAD
-        uses: github/codeql-action/init@d68b2d4edb4189fd2a5366ac14e72027bd4b37dd # v3.28.2
-=======
         uses: github/codeql-action/init@dd746615b3b9d728a6a37ca2045b68ca76d4841a # v3.28.8
->>>>>>> d9d17fdd
         with:
           languages: ${{ matrix.language }}
           # If you wish to specify custom queries, you can do so here or in a config file.
@@ -64,11 +60,7 @@
       # Autobuild attempts to build any compiled languages  (C/C++, C#, or Java).
       # If this step fails, then you should remove it and run the build manually (see below)
       - name: Autobuild
-<<<<<<< HEAD
-        uses: github/codeql-action/autobuild@d68b2d4edb4189fd2a5366ac14e72027bd4b37dd # v3.28.2
-=======
         uses: github/codeql-action/autobuild@dd746615b3b9d728a6a37ca2045b68ca76d4841a # v3.28.8
->>>>>>> d9d17fdd
 
       # ℹ️ Command-line programs to run using the OS shell.
       # 📚 See https://docs.github.com/en/actions/using-workflows/workflow-syntax-for-github-actions#jobsjob_idstepsrun
@@ -81,10 +73,6 @@
       #   ./location_of_script_within_repo/buildscript.sh
 
       - name: Perform CodeQL Analysis
-<<<<<<< HEAD
-        uses: github/codeql-action/analyze@d68b2d4edb4189fd2a5366ac14e72027bd4b37dd # v3.28.2
-=======
         uses: github/codeql-action/analyze@dd746615b3b9d728a6a37ca2045b68ca76d4841a # v3.28.8
->>>>>>> d9d17fdd
         with:
           category: "/language:${{matrix.language}}"