--- conflicted
+++ resolved
@@ -64,11 +64,7 @@
       # Upload the results as artifacts (optional). Commenting out will disable uploads of run results in SARIF
       # format to the repository Actions tab.
       - name: "Upload artifact"
-<<<<<<< HEAD
-        uses: actions/upload-artifact@b4b15b8c7c6ac21ea08fcf65892d2ee8f75cf882 # v4.4.3
-=======
         uses: actions/upload-artifact@6f51ac03b9356f520e9adb1b1b7802705f340c2b # v4.5.0
->>>>>>> 633d5c43
         with:
           name: SARIF file
           path: results.sarif
@@ -77,10 +73,6 @@
       # Upload the results to GitHub's code scanning dashboard (optional).
       # Commenting out will disable upload of results to your repo's Code Scanning dashboard
       - name: "Upload to code-scanning"
-<<<<<<< HEAD
-        uses: github/codeql-action/upload-sarif@f09c1c0a94de965c15400f5634aa42fac8fb8f88 # v3.27.5
-=======
         uses: github/codeql-action/upload-sarif@48ab28a6f5dbc2a99bf1e0131198dd8f1df78169 # v3.28.0
->>>>>>> 633d5c43
         with:
           sarif_file: results.sarif