--- conflicted
+++ resolved
@@ -37,11 +37,7 @@
         output: report-fs.sarif
 
     - name: Upload Trivy report (fs) GitHub Security
-<<<<<<< HEAD
-      uses: github/codeql-action/upload-sarif@d68b2d4edb4189fd2a5366ac14e72027bd4b37dd # v3.28.2
-=======
       uses: github/codeql-action/upload-sarif@dd746615b3b9d728a6a37ca2045b68ca76d4841a # v3.28.8
->>>>>>> d9d17fdd
       with:
         sarif_file: report-fs.sarif
         category: 'fs'