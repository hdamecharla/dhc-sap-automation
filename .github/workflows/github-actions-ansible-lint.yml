
name: Ansible Lint
on: [push, pull_request]
jobs:
  build:
    runs-on: ubuntu-latest
    steps:
      - uses: actions/checkout@v3
      - uses: ansible/ansible-lint-action@v6.8.2
<<<<<<< HEAD
=======
      
>>>>>>> c3d444af
<|MERGE_RESOLUTION|>--- conflicted
+++ resolved
@@ -6,8 +6,4 @@
     runs-on: ubuntu-latest
     steps:
       - uses: actions/checkout@v3
-      - uses: ansible/ansible-lint-action@v6.8.2
-<<<<<<< HEAD
-=======
-      
->>>>>>> c3d444af
+      - uses: ansible/ansible-lint-action@v6.8.2