---
- name:                                "Oracle Data Guard - Observer: Set the NFS Server name"
  ansible.builtin.set_fact:
    nfs_server:                        "{{ query('inventory_hostnames', '{{ sap_sid | upper }}_SCS') | first }}"

# # Set Primary and Secondary node names.
# - name:                                "Set the  Server names"
#   ansible.builtin.set_fact:
#     ora_primary:                       "{{ sap_sid | upper }}_DB[0]"
#     ora_secondary:                     "{{ sap_sid | upper }}_DB[1]"
#     current_host:                      "{{ ansible_hostname }}"


# Mount Filesystems

- name:                                "Oracle Data Guard - Observer: Mount Filesystems block"
  block:
    - name:                            "Oracle Data Guard - Observer: Mount Filesystems when not using external NFS (on observer)"
      ansible.posix.mount:
        src:                           "{{ item.src }}"
        path:                          "{{ item.path }}"
        fstype:                        "{{ item.type }}"
        opts:                          defaults
        state:                         mounted
      loop:
        - { type: 'nfs4',  src: '{{ nfs_server }}:{{ target_media_location }}',  path: '{{ target_media_location }}' }
      when:
        - node_tier == 'observer'
        - sap_mnt is undefined
  when:
    - usr_sap_install_mountpoint is undefined

- name:                                "Oracle Data Guard - Observer: Change group ID for oinstall"
  ansible.builtin.group:
    name:                              oinstall
    gid:                               "{{ oinstall_gid }}"

- name:                                "Oracle Data Guard - Observer: Change group ID for dba"
  ansible.builtin.group:
    name:                               dba
    gid:                                "{{ dba_gid }}"

- name:                                "Oracle Data Guard - Observer: Change UID for Oracle user"
  ansible.builtin.user:
    name:                              oracle
    uid:                               "{{ oracle_uid }}"
    group:                             oinstall
    groups:                            dba,racdba,oper,backupdba,dgdba,kmdba

- name:                                "Oracle Data Guard - Observer: Create sap_deployment_automation folder"
  become:                              true
  become_user:                         root
  ansible.builtin.file:
    path:                              /etc/sap_deployment_automation/{{ sap_sid }}
    mode:                              '0755'
    state:                             directory
    owner:                             oracle
    group:                             oinstall

- name:                                "Oracle Data Guard - Observer: Create oracle folder"
  become:                              true
  become_user:                         root
  ansible.builtin.file:
    path:                              /oracle
    mode:                              '0755'
    state:                             directory
    owner:                             oracle
    group:                             oinstall

- name:                                "Oracle Data Guard - Observer: Execute RUNINSTALLER"
  ansible.builtin.debug:
    msg:                               "Oracle Data Guard - Observer: Execute RUNINSTALLER"

- name:                                "Oracle Data Guard - Observer: Execute RUNINSTALLER"
  become:                              true
  become_user:                         "{{ oracle_user_name }}"
  ansible.builtin.shell:               ./RUNINSTALLER  -ignorePrereqWarnings -silent
  register:                            orainstall_results
  failed_when:                         orainstall_results.rc >= 3
  environment:
    DB_SID:                            "{{ db_sid | upper }}"
    CV_ASSUME_DISTID:                  OL7
  args:
    executable:                        /bin/csh
    chdir:                             "{{ target_media_location }}/oraserver/LINUX_X86_64/db_home/SAP"
    creates:                           /etc/sap_deployment_automation/{{ sap_sid | upper }}/oracle_installed.txt

- name:                                "Oracle Data Guard - Observer: installer output"
  ansible.builtin.debug:
    var:                               orainstall_results.stdout_lines
    verbosity:                         2

- name:                                "Oracle Data Guard - Observer: installer output"
  ansible.builtin.copy:
    dest:                              /etc/sap_deployment_automation/{{ sap_sid | upper }}/install.log
    content:                           "{{ orainstall_results.stdout }}"
    mode:                              '0777'
  when:                                orainstall_results.stdout is defined

- name:                                "Oracle Data Guard - Observer: Create oracle_installed.txt"
  become:                              true
  become_user:                         "{{ oracle_user_name }}"
  ansible.builtin.file:
    path:                              /etc/sap_deployment_automation/{{ sap_sid | upper }}/oracle_installed.txt
    state:                             touch
    mode:                              '0755'
  when:                                orainstall_results.rc >= 3

  # Create SQLNET.ORA .

- name:                                "Oracle Data Guard - Observer: Copy sqlnet.ora TO Observer"
  become:                              true
  become_user:                         "root"
  ansible.builtin.copy:
    src:                               "{{ target_media_location }}/downloads/{{ db_sid | upper }}/sqlnet.ora"
    dest:                              /oracle/{{ db_sid | upper }}/{{ ora_version }}/network/admin/sqlnet.ora
    remote_src:                        true
    owner:                             oracle
    group:                             oinstall
    mode:                              "{{ '0777' | int - (custom_umask | default('022') | int) }}"

- name:                                "Oracle Data Guard - Observer: Copy tnsnames.ora TO Observer"
  become:                              true
  become_user:                         "root"
  ansible.builtin.copy:
    src:                               "{{ target_media_location }}/downloads/{{ db_sid | upper }}/tnsnames.ora"
    dest:                              /oracle/{{ db_sid | upper }}/{{ ora_version }}/network/admin/tnsnames.ora
    remote_src:                        true
    owner:                             oracle
    group:                             oinstall
    mode:                              "{{ '0777' | int - (custom_umask | default('022') | int) }}"

- name:                                "Oracle Data Guard - Observer: Add environment variables to the Bash profile"
  become:                              true
  become_user:                         "{{ oracle_user_name }}"
  ansible.builtin.blockinfile:
    path:                              /home/oracle/.bashrc
    insertafter:                       'fi '
    block: |
        # User Specific environment
        export ORACLE_HOME=/oracle/{{ db_sid | upper }}/{{ ora_version }}
        export ORACLE_SID={{ db_sid | upper }}
        export ORACLE_BASE=/oracle
        export LD_LIBRARY_PATH=$ORACLE_HOME/lib
        export TNS_ADMIN=$ORACLE_HOME/network/admin
        export DB_SID={{ db_sid | upper }}
        PATH="$PATH:$ORACLE_HOME/bin"
        export PATH

- name:                                "Oracle Data Guard - Observer: create .cshrc"
  become:                              true
  become_user:                         "{{ oracle_user_name }}"
  ansible.builtin.blockinfile:
    create:                            true
    path:                              /home/oracle/.cshrc
    marker_begin:                      "-- BEGIN"
    marker_end:                        "-- END"
    block: |
        # User Specific environment
        setenv  ORACLE_HOME /oracle/{{ db_sid | upper }}/{{ ora_release }}
        setenv  ORACLE_SID  {{ db_sid | upper }}
        setenv  ORACLE_BASE /oracle
        setenv  LD_LIBRARY_PATH $ORACLE_HOME/lib
        setenv  TNS_ADMIN $ORACLE_HOME/network/admin
        setenv  DB_SID {{ db_sid | upper }}
        set path = ($path $ORACLE_HOME/bin)
    mode:                              '0755'

# Check if tnsping is working to reach Primary and Secondary databases.

# TNSPING FOR PRIMARY
- name:                                "Oracle Data Guard - Observer: Run tnsping on Primary"
  become:                              true
  become_user:                         "{{ oracle_user_name }}"
  ansible.builtin.shell:               tnsping {{ db_sid | upper }}
  register:                            tnsping_primary_results
  args:
    chdir:                             /oracle/{{ db_sid | upper }}/{{ ora_release }}/bin
    executable:                        /bin/csh

- name:                                "Oracle Data Guard - Observer: tnsping Primary output"
  ansible.builtin.debug:
    var:                               tnsping_primary_results.stdout_lines
    verbosity:                         2

- name:                                "Oracle Data Guard - Observer: tnsping Primary output"
  ansible.builtin.copy:
    dest:                              /etc/sap_deployment_automation/{{ sap_sid | upper }}/tnsping_primary.log
    content:                           "{{ tnsping_primary_results.stdout }}"
    mode:                              '0777'
  when:                                tnsping_primary_results.stdout is defined

# TNSPING FOR SECONDARY
- name:                                "Oracle Data Guard - Observer: Run tnsping on Secondary"
  become:                              true
  become_user:                         "{{ oracle_user_name }}"
  ansible.builtin.shell:               tnsping {{ db_sid | upper }}_STDBY
  register:                            tnsping_secondary_results
  args:
    chdir:                             /oracle/{{ db_sid | upper }}/{{ ora_release }}/bin
    executable:                        /bin/csh

- name:                                "Oracle Data Guard - Observer: tnsping Secondary output"
  ansible.builtin.debug:
    var:                               tnsping_secondary_results.stdout_lines
    verbosity:                         2

- name:                                "Oracle Data Guard - Observer: tnsping Secondary output"
  ansible.builtin.copy:
    dest:                              /etc/sap_deployment_automation/{{ sap_sid | upper }}/tnsping_secondary.log
    content:                           "{{ tnsping_secondary_results.stdout }}"
    mode:                              '0777'
  when:                                tnsping_secondary_results.stdout is defined

# ENABLE FSFO

- name:                                "Oracle Data Guard - Observer:  Check if DB post-processing is completed secondary"
  ansible.builtin.stat:
    path:                              /usr/sap/install/downloads/{{ db_sid | upper }}/post_processing_secondary_completed.txt
  register:                            dg_enabled

- name:                                "ENABLE FSFO"
  block:

    - name:                            "Oracle Data Guard - Observer: Enable FSFO template"
      become:                          true
      become_user:                     "{{ oracle_user_name }}"
      ansible.builtin.template:
        backup:                        true
        src:                           enablefsfo.j2
        dest:                          "/etc/sap_deployment_automation/{{ sap_sid | upper }}/enablefsfo.dgmgrl"
        mode:                          '0644'
        force:                         true

    - name:                            "Oracle Data Guard - Observer: Prepare for FSFO"
      become:                          true
      become_user:                     "{{ oracle_user_name }}"
      ansible.builtin.shell:           dgmgrl  sys/{{ main_password }}@{{ db_sid | upper }} @enablefsfo.dgmgrl
      register:                        fsfo_results
      failed_when:                     fsfo_results.rc > 0
      args:
        creates:                       /etc/sap_deployment_automation/{{ sap_sid | upper }}/fsfo_prepared.txt
        chdir:                         /etc/sap_deployment_automation/{{ sap_sid | upper }}/
        executable:                    /bin/csh

    - name:                            "Oracle Data Guard - Observer: Prepare for FSFO output"
      ansible.builtin.debug:
        var:                           fsfo_results.stdout_lines
        verbosity:                     2

    - name:                            "Oracle Data Guard - Observer: Prepare for FSFO output"
      ansible.builtin.copy:
        dest:                          /etc/sap_deployment_automation/{{ sap_sid | upper }}/fsfo_prepared.log
        content:                       "{{ fsfo_results.stdout }}"
        mode:                          '0777'
      when:                            fsfo_results.stdout is defined

    - name:                            "Oracle Data Guard - Observer: Create fsfo_prepared.txt"
      become:                          true
      become_user:                     "{{ oracle_user_name }}"
      ansible.builtin.file:
        path:                          /etc/sap_deployment_automation/{{ sap_sid | upper }}/fsfo_prepared.txt
        state:                         touch
        mode:                          '0755'
      when:                            fsfo_results.rc == 0

    - name:                            "Oracle Data Guard - Observer: Enable FSFO"
      become:                          true
<<<<<<< HEAD
      become_user:                     "oracle"
=======
      become_user:                     "{{ oracle_user_name }}"
>>>>>>> df063c58
      ansible.builtin.shell:           dgmgrl sys/{{ main_password }}@{{ db_sid | upper }}  "ENABLE FAST_START FAILOVER"
      register:                        fsfo_enable_results
      failed_when:                     fsfo_enable_results.rc > 0
      args:
        creates:                       /etc/sap_deployment_automation/{{ sap_sid | upper }}/fsfo_enabled.txt
        chdir:                         /etc/sap_deployment_automation/{{ sap_sid | upper }}/
        executable:                    /bin/csh

    - name:                            "Oracle Data Guard - Observer: Enable FSFO output"
      ansible.builtin.debug:
        var:                           fsfo_enable_results.stdout_lines
        verbosity:                     2

    - name:                            "Oracle Data Guard - Observer: Enable FSFO output"
      ansible.builtin.copy:
        dest:                          /etc/sap_deployment_automation/{{ sap_sid | upper }}/fsfo_enable.log
        content:                       "{{ fsfo_enable_results.stdout }}"
        mode:                          '0777'
      when:
        - fsfo_enable_results.stdout is defined

    - name:                            "Oracle Data Guard - Observer: Create fsfo_enabled.txt"
      become:                          true
      become_user:                     "{{ oracle_user_name }}"
      ansible.builtin.file:
        path:                          /etc/sap_deployment_automation/{{ sap_sid | upper }}/fsfo_enabled.txt
        state:                         touch
        mode:                          '0755'
      when:                            fsfo_enable_results.rc == 0

    - name:                            "Oracle Data Guard - Observer: Start FSFO Observer"
      become:                          true
      become_user:                     "{{ oracle_user_name }}"
      ansible.builtin.shell:           dgmgrl  sys/{{ main_password }}@{{ db_sid | upper }}  "START OBSERVER" &
      register:                        observer_results
      failed_when:                     observer_results.rc > 0
      args:
        creates:                       /etc/sap_deployment_automation/{{ sap_sid | upper }}/observer_started.txt
        chdir:                         /etc/sap_deployment_automation/{{ sap_sid | upper }}/
        executable:                    /bin/csh

    - name:                            "Oracle Data Guard - Observer: Debug Start FSFO Observer"
      ansible.builtin.debug:
        var:                           observer_results.stdout_lines
        verbosity:                     2

    - name:                            "Oracle Data Guard - Observer: Start FSFO Observer output"
      ansible.builtin.copy:
        dest:                          /etc/sap_deployment_automation/{{ sap_sid | upper }}/start_observer.log
        content:                       "{{ observer_results.stdout }}"
        mode:                          '0777'
      when:                            observer_results.stdout is defined

    - name:                            "Oracle Data Guard - Observer: Create observer_started.txt"
      become:                          true
      become_user:                     "{{ oracle_user_name }}"
      ansible.builtin.file:
        path:                          /etc/sap_deployment_automation/{{ sap_sid | upper }}/observer_started.txt
        state:                         touch
        mode:                          '0755'
      when:                            observer_results.rc == 0
  when:
    - dg_enabled.stat.exists
    - ansible_hostname == primary_observer_name
...
# /*---------------------------------------------------------------------------8
# |                                   END                                      |
# +------------------------------------4--------------------------------------*/<|MERGE_RESOLUTION|>--- conflicted
+++ resolved
@@ -266,11 +266,7 @@
 
     - name:                            "Oracle Data Guard - Observer: Enable FSFO"
       become:                          true
-<<<<<<< HEAD
-      become_user:                     "oracle"
-=======
-      become_user:                     "{{ oracle_user_name }}"
->>>>>>> df063c58
+      become_user:                     "{{ oracle_user_name }}"
       ansible.builtin.shell:           dgmgrl sys/{{ main_password }}@{{ db_sid | upper }}  "ENABLE FAST_START FAILOVER"
       register:                        fsfo_enable_results
       failed_when:                     fsfo_enable_results.rc > 0
