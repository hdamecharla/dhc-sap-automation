---

# /*---------------------------------------------------------------------------8
# |                                                                            |
# |       Execute the SQL scripts for Oracle Data Guard configuration.         |
# |                                                                            |
# +------------------------------------4--------------------------------------*/

# Set Primary and Secondary node names.
- name:                                "Oracle Data Guard - Setup Secondary: Setting the primary and Secondary DB names"
  ansible.builtin.set_fact:
    ora_primary:           "{{ ansible_play_hosts_all[0] }}"         # Oracle Primary Host
    ora_secondary:         "{{ ansible_play_hosts_all[1] }}"         # Oracle Secondary Host
    current_host:                  "{{ ansible_hostname }}"

# Configuration on the Secondary DB

- name:                                "Oracle Data Guard - Setup Secondary: Copy initSID.ora to Secondary"
  become:                              true
  become_user:                         "root"
  ansible.builtin.copy:
    src:                               "{{ target_media_location }}/downloads/{{ db_sid | upper }}/init{{ db_sid | upper }}.ora"
    dest:                              /oracle/{{ db_sid | upper }}/{{ ora_release }}/dbs/init{{ db_sid | upper }}.ora
    remote_src:                        true
    owner:                             oracle
    group:                             oinstall
    mode:                              "{{ '0777' | int - (custom_umask | default('022') | int) }}"
  when: current_host == ora_secondary

- name:                                "Oracle Data Guard - Setup Secondary: Copy orapwSID to Secondary"
  become:                              true
  become_user:                         "root"
  ansible.builtin.copy:
    src:                               "{{ target_media_location }}/downloads/{{ db_sid | upper }}/orapw{{ db_sid | upper }}"
    dest:                              /oracle/{{ db_sid | upper }}/{{ ora_release }}/dbs/orapw{{ db_sid | upper }}
    remote_src:                        true
    owner:                             oracle
    group:                             dba
    mode:                              "{{ '0777' | int - (custom_umask | default('022') | int) }}"
  when: current_host == ora_secondary

# Add additional parameters for Oracle ASM to match the file locations of Primary in secondary.
# This has to be done to prevent rman shooting file systems all over the disk groups.

<<<<<<< HEAD
- name:                               "Update the initSID.ora for changing the control file location"
  ansible.builtin.replace:
    path:                             /oracle/{{ db_sid | upper }}/{{ ora_release }}/dbs/init{{ db_sid | upper }}.ora
    regexp:                          '/{{ db_sid | upper }}/c'
    replace:                         '/{{ db_sid | upper }}_STDBY/c'
    backup:                           true
  when:
    - node_tier == "oracle-asm"

- name:                            "File update wait for 15 sec to avoid multiple locks"
  ansible.builtin.wait_for:
    timeout:                       15

- name:                               "Update the initSID.ora for adopting oraarch location"
  ansible.builtin.replace:
    path:                             /oracle/{{ db_sid | upper }}/{{ ora_release }}/dbs/init{{ db_sid | upper }}.ora
    regexp:                          '{{ db_sid | upper }}/oraarch'
    replace:                         '{{ db_sid | upper }}_STDBY/oraarch'
=======
- name:                                "Oracle Data Guard - Update the initSID.ora for changing the control file location"
  ansible.builtin.replace:
    path:                              /oracle/{{ db_sid | upper }}/{{ ora_release }}/dbs/init{{ db_sid | upper }}.ora
    regexp:                            '/{{ db_sid | upper }}/c'
    replace:                           '/{{ db_sid | upper }}_STDBY/c'
    backup:                            true
  when:
    - node_tier == "oracle-asm"

- name:                                "Oracle Data Guard - File update wait for 15 sec to avoid multiple locks"
  ansible.builtin.wait_for:
    timeout:                           15

- name:                                "Oracle Data Guard - Update the initSID.ora for adopting oraarch location"
  ansible.builtin.replace:
    path:                              /oracle/{{ db_sid | upper }}/{{ ora_release }}/dbs/init{{ db_sid | upper }}.ora
    regexp:                            '{{ db_sid | upper }}/oraarch'
    replace:                           '{{ db_sid | upper }}_STDBY/oraarch'
>>>>>>> 44aee32a
  when:
    - node_tier == "oracle-asm"
#  You can also use "sed" to replace the string. sed -i 's|/DBSID/c|/DBSID_STDBY/c|g'

<<<<<<< HEAD
- name:                            "File update wait for 15 sec to avoid multiple locks"
  ansible.builtin.wait_for:
    timeout:                       15

- name:                               "Update the initSID.ora to delete the old local_listener value"
  become:                             true
  become_user:                       "root"
  ansible.builtin.shell:      |
                               sed -i '/local_listener=/d' /oracle/{{ db_sid | upper }}/{{ ora_release }}/dbs/init{{ db_sid | upper }}.ora
  register:                         local_listener_results
  failed_when:                      local_listener_results.rc > 1


# - name:                           "debug file update"
#   fail:
#     msg:                          "fail here for checking if the file is updated"

- name:                            "File update wait for 15 sec to avoid multiple locks"
  ansible.builtin.wait_for:
    timeout:                       15


- name:                                "Replace the local listener entires in initSID.ora"
=======
- name:                                "Oracle Data Guard - File update wait for 15 sec to avoid multiple locks"
  ansible.builtin.wait_for:
    timeout:                           15

- name:                                "Oracle Data Guard - Update the initSID.ora to delete the old local_listener value"
  become:                              true
  become_user:                         "root"
  ansible.builtin.lineinfile:
    path:                              /oracle/{{ db_sid | upper }}/{{ ora_release }}/dbs/init{{ db_sid | upper }}.ora
    regexp:                            '^local_listener='
    state:                             absent

- name:                                "Oracle Data Guard - File update wait for 15 sec to avoid multiple locks"
  ansible.builtin.wait_for:
    timeout:                           15


- name:                                "Oracle Data Guard - Replace the local listener entires in initSID.ora"
>>>>>>> 44aee32a
  ansible.builtin.blockinfile:
    path:                              /oracle/{{ db_sid | upper }}/{{ ora_release }}/dbs/init{{ db_sid | upper }}.ora
    marker_begin:                      "-- BEGIN"
    marker_end:                        "-- END"
    insertafter:                       ".db_name='{{ db_sid | upper }}'"
    block: |
                *.db_create_file_dest='+DATA'
                *.db_unique_name ='{{ db_sid | upper }}_STDBY'
                *.log_file_name_convert='{{ db_sid | upper }}','{{ db_sid | upper }}'
                *.db_create_online_log_dest_1='+DATA'
                *.db_create_online_log_dest_2='+DATA'

  when:
    - node_tier == "oracle-asm"

<<<<<<< HEAD
# Replace the archive log destination in the initSID.ora file.
# - name:                               "Update the initSID.ora for changing the control file location"
#   ansible.builtin.replace:
#     path:                             /oracle/{{ db_sid | upper }}/{{ ora_release }}/dbs/init{{ db_sid | upper }}.ora
#     regexp:                          "'log_archive_dest_1='LOCATION='"
#     replace:                         "log_archive_dest_1='LOCATION=/oracle/{{ db_sid | upper }}/oraarch'"
#     backup:                           true
#   when:
#     - node_tier == "oracle"


- name:                                "Replace the local listener entires in initSID.ora"
=======
- name:                                "Oracle Data Guard - Replace the local listener entires in initSID.ora"
>>>>>>> 44aee32a
  ansible.builtin.blockinfile:
    path:                              /oracle/{{ db_sid | upper }}/{{ ora_release }}/dbs/init{{ db_sid | upper }}.ora
    marker_begin:                      "-- BEGIN"
    marker_end:                        "-- END"
    insertafter:                       ".db_name='{{ db_sid | upper }}'"
    block: |
                *.db_unique_name ='{{ db_sid | upper }}_STDBY'
                *.log_file_name_convert='{{ db_sid | upper }}','{{ db_sid | upper }}'
                *.local_listener='(Address=(Protocol=TCP)(Host={{ ora_secondary }})(Port=1521))'

  when:
    - node_tier == "oracle"

- name:                                "Oracle Data Guard - Setup Secondary: start lsnrctl on Secondary"
  become:                              true
  become_user:                         "oracle"
  ansible.builtin.shell:               lsnrctl start
  register:                            lsnrctl_start_secondary_results
  failed_when:                         lsnrctl_start_secondary_results.rc > 0
  args:
    creates:                           /etc/sap_deployment_automation/dgscripts/lsnrctl_started_sec.txt
    chdir:                             /etc/sap_deployment_automation/dgscripts
    executable:                        /bin/csh
  when:
    - current_host == ora_secondary
    - node_tier == "oracle"

- name:                                "Oracle Data Guard - Setup Secondary: started lsnrctl on Secondary (Debug)"
  ansible.builtin.debug:
    var:                               lsnrctl_start_secondary_results.stdout_lines
    verbosity:                         2

- name:                                "Oracle Data Guard - Setup Secondary: restart lsnrctl on Secondary (save output)"
  ansible.builtin.copy:
    dest:                              /etc/sap_deployment_automation/lsnrctl_start_primary.log
    content:                           "{{ lsnrctl_start_secondary_results.stdout }}"
    mode:                              '0777'
  when:                                lsnrctl_start_secondary_results.stdout is defined

- name:                                "Oracle Data Guard - Setup Secondary: Create lsnrctl_started_sec.txt"
  become:                              true
  become_user:                         "oracle"
  ansible.builtin.file:
    path:                              /etc/sap_deployment_automation/dgscripts/lsnrctl_started_sec.txt
    state:                             touch
    mode:                              '0755'
  when:
    - node_tier == "oracle"
    - current_host == ora_secondary
    - lsnrctl_start_secondary_results.rc == 0

# Restart the Listener on Secondary node when the node_tier is Oracle-ASM.

<<<<<<< HEAD
- name:                                "ASM Oracle Data Guard - Setup Secondary: Stop lsnrctl on Secondary"
=======
- name:                                "Oracle Data Guard - ASM - Setup Secondary: Stop lsnrctl on Secondary"
>>>>>>> 44aee32a
  become:                              true
  become_user:                         "oracle"
  ansible.builtin.shell:               lsnrctl stop
  register:                            lsnrctl_stop_secondary_results
  failed_when:                         lsnrctl_stop_secondary_results.rc > 0
  args:
    creates:                           /etc/sap_deployment_automation/dgscripts/lsnrctl_stopped_sec.txt
    chdir:                             /etc/sap_deployment_automation/dgscripts
    executable:                        /bin/csh
  when:
    - node_tier == "oracle-asm"
    - current_host == ora_secondary

<<<<<<< HEAD

- name:                                "ASM Oracle Data Guard - Setup Secondary: Create lsnrctl_stopped_sec.txt"
=======
- name:                                "Oracle Data Guard - ASM - Setup Secondary: Create lsnrctl_stopped_sec.txt"
>>>>>>> 44aee32a
  become:                              true
  become_user:                         "oracle"
  ansible.builtin.file:
    path:                              /etc/sap_deployment_automation/dgscripts/lsnrctl_stopped_sec.txt
    state:                             touch
    mode:                              '0755'
  when:
    - node_tier == "oracle-asm"
    - current_host == ora_secondary
    - lsnrctl_stop_secondary_results.rc == 0


<<<<<<< HEAD
- name:                                "Oracle Data Guard - Setup Secondary: Start lsnrctl on Secondary"
=======
- name:                                "Oracle Data Guard - ASM - Setup Secondary: Start lsnrctl on Secondary"
>>>>>>> 44aee32a
  become:                              true
  become_user:                         "oracle"
  ansible.builtin.shell:               lsnrctl start
  register:                            lsnrctl_asm_start_secondary_results
  failed_when:                         lsnrctl_asm_start_secondary_results.rc > 0
  args:
    creates:                           /etc/sap_deployment_automation/dgscripts/lsnrctl_asm_started_sec.txt
    chdir:                             /etc/sap_deployment_automation/dgscripts
    executable:                        /bin/csh
  when:
    - node_tier == "oracle-asm"
    - current_host == ora_secondary


- name:                                "Oracle Data Guard - Setup Secondary: restart lsnrctl on Secondary (Debug)"
  ansible.builtin.debug:
    var:                               lsnrctl_asm_start_secondary_results.stdout_lines
    verbosity:                         2

- name:                                "Oracle Data Guard - Setup Secondary: restart lsnrctl on Secondary (save output)"
  ansible.builtin.copy:
    dest:                              /etc/sap_deployment_automation/lsnrctl_start_primary.log
    content:                           "{{ lsnrctl_asm_start_secondary_results.stdout }}"
    mode:                              '0777'
  when:                                lsnrctl_asm_start_secondary_results.stdout is defined

- name:                                "Oracle Data Guard - Setup Secondary: Create lsnrctl_started_sec.txt"
  become:                              true
  become_user:                         "oracle"
  ansible.builtin.file:
    path:                              /etc/sap_deployment_automation/dgscripts/lsnrctl_asm_started_sec.txt
    state:                             touch
    mode:                              '0755'
  when:
    - node_tier == "oracle-asm"
    - current_host == ora_secondary
    - lsnrctl_asm_start_secondary_results.rc == 0


<<<<<<< HEAD
- name:                            "ASM Listener Starting: Sleep for 40 seconds and continue with play"
  ansible.builtin.wait_for:
    timeout:                       40
=======
- name:                                "Oracle Data Guard - ASM Listener Starting: Sleep for 40 seconds and continue with play"
  ansible.builtin.wait_for:
    timeout:                           40
>>>>>>> 44aee32a

- name:                                "Oracle Data Guard - Setup Secondary: Startup secondary DB using pfile"
  become:                              true
  become_user:                         "oracle"
  ansible.builtin.shell: |
      set -o pipefail
      sqlplus / as sysdba @secondarystartup.sql | tee /etc/sap_deployment_automation/dgscripts/secondary_startup.log
  register:                            secondary_startup_results
  failed_when:                         secondary_startup_results.rc > 0
  args:
    creates:                           /etc/sap_deployment_automation/dgscripts/secondary_startup.txt
    chdir:                             /etc/sap_deployment_automation/dgscripts
    executable:                        /bin/csh
  when: current_host == ora_secondary

- name:                                "Oracle Data Guard - Setup Secondary: startup DG Broker on Secondary (Debug)"
  ansible.builtin.debug:
    var:                               secondary_startup_results.stdout_lines
    verbosity:                         2
  when: current_host == ora_secondary

- name:                                "Oracle Data Guard - Setup Secondary: startup DG Broker on Secondary (save output)"
  ansible.builtin.copy:
    dest:                              /etc/sap_deployment_automation/dgscripts/secondary_startup.log
    content:                           "{{ secondary_startup_results.stdout }}"
    mode:                              '0777'
  when:                                secondary_startup_results.stdout is defined

- name:                                "Oracle Data Guard - Setup Secondary: Create secondary_startup.txt"
  become:                              true
  become_user:                         "oracle"
  ansible.builtin.file:
    path:                              /etc/sap_deployment_automation/dgscripts/secondary_startup.txt
    state:                             touch
    mode:                              '0755'
  when:
    - current_host == ora_secondary
    - secondary_startup_results.rc == 0


- name:                                "Oracle Data Guard - Setup Secondary: Duplicate Secondary DB from Primary DB using RMAN"
  block:

    - name:                            "Oracle Data Guard - Setup Secondary: Duplicate Secondary DB from Primary DB using RMAN"
      become:                          true
      become_user:                     "oracle"
      ansible.builtin.shell:           rman TARGET sys/{{ main_password }}@{{ db_sid | upper }} AUXILIARY sys/{{ main_password }}@{{ db_sid | upper }}_STDBY @rman-restore.rman
      register:                        rman_results
      failed_when:                     rman_results.rc > 0
      args:
        creates:                       /etc/sap_deployment_automation/dgscripts/restore_completed.txt
        chdir:                         /etc/sap_deployment_automation/dgscripts
        executable:                    /bin/csh
  rescue:

  #####################################################################
  #
  # If this fails remove the contents from the directories and try again
  #
  #####################################################################
    - name:                            "Oracle Data Guard - Setup Secondary: Duplicate Secondary DB from Primary DB using RMAN (Debug)"
      ansible.builtin.debug:
        var:                           rman_results.stdout_lines

    - name:                            "Oracle Data Guard - Setup Secondary: Shutdown secondary DB"
      become:                          true
      become_user:                     "oracle"
      ansible.builtin.shell:           sqlplus / as sysdba @shutdownsecondary.sql
      register:                        secondary_shutdown_results
      failed_when:                     secondary_shutdown_results.rc > 0
      args:
        chdir:                         /etc/sap_deployment_automation/dgscripts
        executable:                    /bin/csh

    - name:                            "Oracle Data Guard - Setup Secondary: Remove files"
      become:                          true
      become_user:                     "oracle"
      ansible.builtin.file:
        path:                          "{{ item.directory_to_empty }}"
        state:                         absent
        recurse:                       true
      loop:
        - { directory_to_empty: '/oracle/{{ db_sid | upper }}/sapdata1' }
        - { directory_to_empty: '/oracle/{{ db_sid | upper }}/sapdata2' }
        - { directory_to_empty: '/oracle/{{ db_sid | upper }}/sapdata3' }
        - { directory_to_empty: '/oracle/{{ db_sid | upper }}/sapdata4' }
        - { directory_to_empty: '/oracle/{{ db_sid | upper }}/origlogA' }
        - { directory_to_empty: '/oracle/{{ db_sid | upper }}/origlogB' }
        - { directory_to_empty: '/oracle/{{ db_sid | upper }}/mirrlogA' }
        - { directory_to_empty: '/oracle/{{ db_sid | upper }}/mirrlogB' }
      tags:
        - skip_ansible_lint

    - name:                            "Oracle Data Guard - Setup Secondary: Startup secondary DB"
      become:                          true
      become_user:                     "oracle"
      ansible.builtin.shell:           sqlplus / as sysdba @secondarystartup.sql
      register:                        secondary_startup_results2
      args:
        chdir:                         /etc/sap_deployment_automation/dgscripts
        executable:                    /bin/csh

    - name:                            "Oracle Data Guard - Setup Secondary: startup DG Broker on Secondary (Debug)"
      ansible.builtin.debug:
        var:                           secondary_startup_results2.stdout_lines
        verbosity:                     2
      when: current_host == ora_secondary

    - name:                            "Oracle Data Guard - Setup Secondary: startup DG Broker on Secondary (save output)"
      ansible.builtin.copy:
        dest:                          /etc/sap_deployment_automation/dgscripts/secondary_startup2.log
        content:                       "{{ secondary_startup_results2.stdout }}"
        mode:                          '0777'
      when:                            secondary_startup_results.stdout2 is defined

    - name:                            "Oracle Data Guard - Setup Secondary: Duplicate Secondary DB from Primary DB using RMAN"
      become:                          true
      become_user:                     "oracle"
      ansible.builtin.shell:           rman TARGET sys/{{ main_password }}@{{ db_sid | upper }} AUXILIARY sys/{{ main_password }}@{{ db_sid | upper }}_STDBY @rman-restore.rman
      register:                        rman_results
      failed_when:                     rman_results.rc > 0
      args:
        chdir:                         /etc/sap_deployment_automation/dgscripts
        executable:                    /bin/csh

  when: current_host == ora_secondary

- name:                                "Oracle Data Guard - Setup Secondary: Duplicate Secondary DB from Primary DB using RMAN (Debug)"
  ansible.builtin.debug:
    var:                               rman_results.stdout_lines
    verbosity:                         2

- name:                                "Oracle Data Guard - Setup Secondary: Duplicate Secondary DB from Primary DB using RMAN (save output)"
  ansible.builtin.copy:
    dest:                              /etc/sap_deployment_automation/dgscripts/restore.log
    content:                           "{{ rman_results.stdout }}"
    mode:                              '0777'
  when:                                rman_results.stdout is defined

- name:                                "Oracle Data Guard - Setup Secondary: Create flag for post-processing on Primary DB"
  become:                              true
  become_user:                         "root"
  ansible.builtin.file:
    path:                              /usr/sap/install/downloads/{{ db_sid | upper }}/restore_completed.txt
    state:                             touch
    mode:                              '0755'
    owner:                             oracle
    group:                             oinstall
  when:                                rman_results.rc == 0

# Work around for Oracle Bug Duplicate for Standby fails with RMAN-05535 even when LOG_FILE_NAME_CONVERT is set (Doc ID 2756315.1)
# Collecting the required regolog file and renaming and creating in the correct directories as Primary.
# Renaming the Brokenredo files to the correct names and creating the required directories.
# RUn the redolog clear to physical creation of files.

<<<<<<< HEAD
- name:                            "Oracle Secondary Redo log rename template"
  become:                          true
  become_user:                     "oracle"
  ansible.builtin.template:
   backup:                        true
   src:                           standbyredolog.j2
   dest:                          "/etc/sap_deployment_automation/dgscripts/standbyredolog.sql"
   mode:                          '0644'
   force:                         true
  when:                            node_tier == "oracle"
=======
- name:                                "Oracle Data Guard - Oracle Secondary Redo log rename using template"
  become:                              true
  become_user:                         "oracle"
  ansible.builtin.template:
   backup:                             true
   src:                                standbyredolog.j2
   dest:                               "/etc/sap_deployment_automation/dgscripts/standbyredolog.sql"
   mode:                               '0644'
   force:                              true
  when:                                node_tier == "oracle"
>>>>>>> 44aee32a


- name:                                "Oracle Data Guard - Setup Secondary: Rename the redolog files afer RMAN Restore"
  become:                              true
  become_user:                         "oracle"
  ansible.builtin.shell: |
      set -o pipefail
      sqlplus / as sysdba @standbyredolog.sql | tee /etc/sap_deployment_automation/dgscripts/standbyredolog.log
  register:                            redo_rename_results
  failed_when:                         redo_rename_results.rc > 0
  args:
    creates:                           /etc/sap_deployment_automation/dgscripts/redo_rename.txt
    chdir:                             /etc/sap_deployment_automation/dgscripts
    executable:                        /bin/csh
  when:
    - node_tier == "oracle"
    - current_host == ora_secondary

- name:                                "Oracle Data Guard - Setup Secondary: Create redo_rename.txt"
  become:                              true
  become_user:                         "root"
  ansible.builtin.file:
    path:                              /etc/sap_deployment_automation/dgscripts/redo_rename.txt
    state:                             touch
    mode:                              '0755'
    owner:                             oracle
    group:                             oinstall
  when:
   - node_tier == "oracle"
   - redo_rename_results.rc == 0

- name:                                "Oracle Data Guard - Setup Secondary: Create restore_completed.txt"
  become:                              true
  become_user:                         "root"
  ansible.builtin.file:
    path:                              /etc/sap_deployment_automation/dgscripts/restore_completed.txt
    state:                             touch
    mode:                              '0755'
    owner:                             oracle
    group:                             oinstall
  when:                                rman_results.rc == 0

# Create the oraarch and spfile parameter folder on ASM for recovery

<<<<<<< HEAD
- name:                                "Create oraarch and parameter folders for oracle-asm"
=======
- name:                                "Oracle Data Guard - ASM - Create oraarch and parameter folders"
>>>>>>> 44aee32a
  become:                              true
  become_user:                         "oracle"
  ansible.builtin.shell: |
                                       /oracle/GRID/{{ ora_version }}/bin/asmcmd --privilege sysdba mkdir +ARCH/{{ db_sid | upper }}_STDBY/oraarch
                                       /oracle/GRID/{{ ora_version }}/bin/asmcmd --privilege sysdba mkdir +DATA/{{ db_sid | upper }}_STDBY/PARAMETERFILE

  register:                            asm_oraarch_created_results
  failed_when:                         asm_oraarch_created_results.rc > 0
  args:
    executable:                        /bin/csh
    creates:                           /etc/sap_deployment_automation/dgscripts/asm_oraarch_created.txt
  when:
    - node_tier == "oracle-asm"
    - current_host == ora_secondary


<<<<<<< HEAD
- name:                                "Oracle Data Guard - Setup Secondary: Create asm_oraarch_created.txt"
=======
- name:                                "Oracle Data Guard - ASM - Setup Secondary: Create asm_oraarch_created.txt"
>>>>>>> 44aee32a
  become:                              true
  become_user:                         "oracle"
  ansible.builtin.file:
    path:                              /etc/sap_deployment_automation/dgscripts/asm_oraarch_created.txt
    state:                             touch
    mode:                              '0755'
  when:
    - node_tier == "oracle-asm"
    - current_host == ora_secondary
    - asm_oraarch_created_results.rc == 0
# ---------------------------------------------------------------------------------------------------------------

# Create the SPFILE from PFILE on Standby and Start the Standby Database using PFILE for non-ASM.
- name:                                "Oracle Data Guard - Setup Secondary: Create spfile on non-ASM"
  become:                              true
  become_user:                         "oracle"
  ansible.builtin.shell: |
      set -o pipefail
      sqlplus / as sysdba @createspfile.sql | tee /etc/sap_deployment_automation/dgscripts/create_spfile.log
  register:                            create_spfile_results
  failed_when:                         create_spfile_results.rc > 0
  args:
    creates:                           /etc/sap_deployment_automation/dgscripts/spfile_created.txt
    chdir:                             /etc/sap_deployment_automation/dgscripts
    executable:                        /bin/csh
  when:
    - node_tier == "oracle"
    - current_host == ora_secondary


- name:                                "Oracle Data Guard - Setup Secondary: Create spfile_created.txt"
  become:                              true
  become_user:                         "root"
  ansible.builtin.file:
    path:                              /etc/sap_deployment_automation/dgscripts/spfile_created.txt
    state:                             touch
    mode:                              '0755'
    owner:                             oracle
    group:                             oinstall
  when:
    - node_tier == "oracle"
    - create_spfile_results.rc == 0
    - current_host == ora_secondary

# Backup the PFILE and Create new PFILE refering to SPFILE.
- name:                                "Oracle Data Guard - Setup Secondary: Backup and remove pfile"
  become:                              true
  become_user:                         "oracle"
  ansible.builtin.shell: |
      set -o pipefail
      mv init{{ db_sid | upper}}.ora init{{ db_sid | upper}}.ora_backup_after_restore
  register:                            backup_pfile_results
  failed_when:                         backup_pfile_results.rc > 0
  args:
    creates:                           /etc/sap_deployment_automation/dgscripts/pfile_backup_created.txt
    chdir:                             /oracle/{{ db_sid |upper }}/{{ ora_release}}/dbs
    executable:                        /bin/csh
  when:
    - node_tier == "oracle"
    - current_host == ora_secondary


- name:                                "Oracle Data Guard - Setup Secondary: Create pfile_backup_created.txt"
  become:                              true
  become_user:                         "root"
  ansible.builtin.file:
    path:                              /etc/sap_deployment_automation/dgscripts/pfile_backup_created.txt
    state:                             touch
    mode:                              '0755'
    owner:                             oracle
    group:                             oinstall
  when:
    - node_tier == "oracle"
    - backup_pfile_results.rc == 0
    - current_host == ora_secondary

<<<<<<< HEAD
- name:                            "Update the Local_Listener Value in secondary"
=======
- name:                                "Oracle Data Guard - Update the Local_Listener Value on secondary"
>>>>>>> 44aee32a
  become:                              true
  become_user:                         "oracle"
  ansible.builtin.shell:               sqlplus / as sysdba @listenerupdate.sql
  register:                            local_listener_on_secondary_results
  failed_when:                         local_listener_on_secondary_results.rc > 0
  args:
   creates:                           /etc/sap_deployment_automation/dgscripts/local_listener_on_secondary.txt
   chdir:                             /etc/sap_deployment_automation/dgscripts
   executable:                        /bin/csh
  when:
    - current_host == ora_secondary

# Stop the Secondary Database.
- name:                                "Oracle Data Guard - Setup Secondary: Stop secondary DB for  spfile"
  become:                              true
  become_user:                         "oracle"
  ansible.builtin.shell: |
      set -o pipefail
      sqlplus / as sysdba @shutdownsecondary.sql | tee /etc/sap_deployment_automation/dgscripts/ora_secondary_shutdown.log
  register:                            secondary_shutdown_results
  failed_when:                         secondary_shutdown_results.rc > 0
  args:
    creates:                           /etc/sap_deployment_automation/dgscripts/ora_secondary_shutdown.txt
    chdir:                             /etc/sap_deployment_automation/dgscripts
    executable:                        /bin/csh
  when:
    - node_tier == "oracle"
    - current_host == ora_secondary


- name:                                "Oracle Data Guard - Setup Secondary: Create ora_secondary_shutdown.txt"
  become:                              true
  become_user:                         "root"
  ansible.builtin.file:
    path:                              /etc/sap_deployment_automation/dgscripts/ora_secondary_shutdown.txt
    state:                             touch
    mode:                              '0755'
    owner:                             oracle
    group:                             oinstall
  when:
    - node_tier == "oracle"
    - secondary_shutdown_results.rc == 0
    - current_host == ora_secondary

# # Create new PFILE with SPFILE Details for NON-ASM.
- name:                                "Oracle Data Guard - Preparation: create createspfile"
  become:                              true
  become_user:                         "oracle"
  ansible.builtin.blockinfile:
    create:                            true
    path:                              /oracle/{{ db_sid |upper }}/{{ ora_release}}/dbs/init{{ db_sid | upper }}.ora
    marker_begin:                      "-- BEGIN"
    marker_end:                        "-- END"
    block: |
              spfile='/oracle/{{ db_sid |upper }}/{{ ora_release}}/dbs/spfile{{ db_sid | upper }}.ora'
    mode:                              '0755'
  when:
    - node_tier == "oracle"
    - current_host == ora_secondary

#  Start the Secondary Database with the new SPFILE;
- name:                                "Oracle Data Guard - Setup Secondary: Start secondary DB with spfile"
  become:                              true
  become_user:                         "oracle"
  ansible.builtin.shell: |
      set -o pipefail
      sqlplus / as sysdba @orasecondarystartup.sql | tee /etc/sap_deployment_automation/dgscripts/ora_secondary_startup_spfile.log
  register:                            ora_secondary_startup_spfile_results
  failed_when:                         ora_secondary_startup_spfile_results.rc > 0
  args:
    creates:                           /etc/sap_deployment_automation/dgscripts/ora_secondary_startup_spfile.txt
    chdir:                             /etc/sap_deployment_automation/dgscripts
    executable:                        /bin/csh
  when:
    - node_tier == "oracle"
    - current_host == ora_secondary


- name:                                "Oracle Data Guard - Setup Secondary: Create ora_secondary_startup_spfile.txt"
  become:                              true
  become_user:                         "root"
  ansible.builtin.file:
    path:                              /etc/sap_deployment_automation/dgscripts/ora_secondary_startup_spfile.txt
    state:                             touch
    mode:                              '0755'
    owner:                             oracle
    group:                             oinstall
  when:
    - node_tier == "oracle"
    - ora_secondary_startup_spfile_results.rc == 0
    - current_host == ora_secondary


# ---------------------------------------------------------------------------------------------------------------
# Create the SPFILE from PFILE on Standby and Start the Standby Database using PFILE.
- name:                                "Oracle Data Guard - Setup Secondary: Create spfile on ASM"
  become:                              true
  become_user:                         "oracle"
  ansible.builtin.shell: |
      set -o pipefail
      sqlplus / as sysdba @createspfilesecondary.sql | tee /etc/sap_deployment_automation/dgscripts/create_spfile.log
  register:                            create_spfile_results
  failed_when:                         create_spfile_results.rc > 0
  args:
    creates:                           /etc/sap_deployment_automation/dgscripts/spfile_created.txt
    chdir:                             /etc/sap_deployment_automation/dgscripts
    executable:                        /bin/csh
  when:
    - node_tier == "oracle-asm"
    - current_host == ora_secondary


- name:                                "Oracle Data Guard - Setup Secondary: Create spfile_created.txt"
  become:                              true
  become_user:                         "root"
  ansible.builtin.file:
    path:                              /etc/sap_deployment_automation/dgscripts/spfile_created.txt
    state:                             touch
    mode:                              '0755'
    owner:                             oracle
    group:                             oinstall
  when:
    - node_tier == "oracle-asm"
    - create_spfile_results.rc == 0
    - current_host == ora_secondary

# Backup the PFILE and Create new PFILE refering to SPFILE.
- name:                                "Oracle Data Guard - Setup Secondary: Backup and remove pfile"
  become:                              true
  become_user:                         "oracle"
  ansible.builtin.shell: |
      set -o pipefail
      mv init{{ db_sid | upper}}.ora init{{ db_sid | upper}}.ora_backup_after_restore
  register:                            backup_pfile_results
  failed_when:                         backup_pfile_results.rc > 0
  args:
    creates:                           /etc/sap_deployment_automation/dgscripts/pfile_backup_created.txt
    chdir:                             /oracle/{{ db_sid |upper }}/{{ ora_release}}/dbs
    executable:                        /bin/csh
  when:
    - node_tier == "oracle-asm"
    - current_host == ora_secondary


- name:                                "Oracle Data Guard - Setup Secondary: Create pfile_backup_created.txt"
  become:                              true
  become_user:                         "root"
  ansible.builtin.file:
    path:                              /etc/sap_deployment_automation/dgscripts/pfile_backup_created.txt
    state:                             touch
    mode:                              '0755'
    owner:                             oracle
    group:                             oinstall
  when:
    - node_tier == "oracle-asm"
    - backup_pfile_results.rc == 0
    - current_host == ora_secondary


# Stop the Secondary Database.
- name:                                "Oracle Data Guard - Setup Secondary: Stop secondary DB for  spfile"
  become:                              true
  become_user:                         "oracle"
  ansible.builtin.shell: |
      set -o pipefail
      sqlplus / as sysdba @shutdownsecondary.sql | tee /etc/sap_deployment_automation/dgscripts/asm_secondary_shutdown.log
  register:                            secondary_shutdown_results
  failed_when:                         secondary_shutdown_results.rc > 0
  args:
    creates:                           /etc/sap_deployment_automation/dgscripts/asm_secondary_shutdown.txt
    chdir:                             /etc/sap_deployment_automation/dgscripts
    executable:                        /bin/csh
  when:
    - node_tier == "oracle-asm"
    - current_host == ora_secondary


- name:                                "Oracle Data Guard - Setup Secondary: Create asm_secondary_shutdown.txt"
  become:                              true
  become_user:                         "root"
  ansible.builtin.file:
    path:                              /etc/sap_deployment_automation/dgscripts/asm_secondary_shutdown.txt
    state:                             touch
    mode:                              '0755'
    owner:                             oracle
    group:                             oinstall
  when:
    - node_tier == "oracle-asm"
    - secondary_shutdown_results.rc == 0
    - current_host == ora_secondary

# Create new PFILE with SPFILE Details for ASM.
- name:                                "Oracle Data Guard for ASM - Preparation: create createspfile"
  become:                              true
  become_user:                         "oracle"
  ansible.builtin.blockinfile:
    create:                            true
    path:                              /oracle/{{ db_sid |upper }}/{{ ora_release}}/dbs/init{{ db_sid | upper }}.ora
    marker_begin:                      "-- BEGIN"
    marker_end:                        "-- END"
    block: |
              spfile='+DATA/{{ db_sid | upper }}_STDBY/PARAMETERFILE/spfile{{ db_sid | upper }}.ora'
    mode:                              '0755'
  when:
    - node_tier == "oracle-asm"
    - current_host == ora_secondary

#  Start the Secondary Database with the new SPFILE;
- name:                                "Oracle Data Guard - Setup Secondary: Start secondary DB with spfile"
  become:                              true
  become_user:                         "oracle"
  ansible.builtin.shell: |
      set -o pipefail
      sqlplus / as sysdba @asmsecondarystartup.sql | tee /etc/sap_deployment_automation/dgscripts/asm_secondary_startup_spfile.log
  register:                            asm_secondary_startup_spfile_results
  failed_when:                         asm_secondary_startup_spfile_results.rc > 0
  args:
    creates:                           /etc/sap_deployment_automation/dgscripts/asm_secondary_startup_spfile.txt
    chdir:                             /etc/sap_deployment_automation/dgscripts
    executable:                        /bin/csh
  when:
    - node_tier == "oracle-asm"
    - current_host == ora_secondary


<<<<<<< HEAD
- name:                                "Oracle Data Guard - Setup Secondary: Create asm_secondary_startup_spfile.txt"
=======
- name:                                "Oracle Data Guard - ASM - Setup Secondary: Create asm_secondary_startup_spfile.txt"
>>>>>>> 44aee32a
  become:                              true
  become_user:                         "root"
  ansible.builtin.file:
    path:                              /etc/sap_deployment_automation/dgscripts/asm_secondary_startup_spfile.txt
    state:                             touch
    mode:                              '0755'
    owner:                             oracle
    group:                             oinstall
  when:
    - node_tier == "oracle-asm"
    - asm_secondary_startup_spfile_results.rc == 0
    - current_host == ora_secondary

<<<<<<< HEAD
- name:                            "Create local_listener_on_secondary on secondary"
  become:                          true
  become_user:                     root
  ansible.builtin.file:
    path:                           /etc/sap_deployment_automation/dgscripts/local_listener_on_secondary.txt
    state:                          touch
    mode:                           '0755'
    owner:                          oracle
    group:                          oinstall
=======
- name:                                "Oracle Data Guard - ASM - Create local_listener_on_secondary on secondary"
  become:                              true
  become_user:                         root
  ansible.builtin.file:
    path:                              /etc/sap_deployment_automation/dgscripts/local_listener_on_secondary.txt
    state:                             touch
    mode:                              '0755'
    owner:                             oracle
    group:                             oinstall
>>>>>>> 44aee32a
  when:
    - node_tier == "oracle-asm"
    - local_listener_on_secondary_results.rc  == 0
    - current_host == ora_secondary


# Enable the DataGaurd Broker
- name:                                "Oracle Data Guard - Setup Secondary: startup DG Broker on Secondary"
  become:                              true
  become_user:                         "oracle"
  ansible.builtin.shell:               sqlplus / as sysdba @enabledgbroker.sql
  register:                            secondary_startup_results
  failed_when:                         secondary_startup_results.rc > 0
  args:
    creates:                           /etc/sap_deployment_automation/dgscripts/enable_dg_broker.txt
    chdir:                             /etc/sap_deployment_automation/dgscripts
    executable:                        /bin/csh
  when:                                current_host == ora_secondary

- name:                                "Oracle Data Guard - Setup Secondary: startup DG Broker on Secondary (Debug)"
  ansible.builtin.debug:
    var:                               secondary_startup_results.stdout_lines
    verbosity:                         2

- name:                                "Oracle Data Guard - Setup Secondary: startup DG Broker on Secondary (save output)"
  ansible.builtin.copy:
    dest:                              /etc/sap_deployment_automation/dgscripts/secondary_startup.log
    content:                           "{{ secondary_startup_results.stdout }}"
    mode:                              '0777'
  when:                                secondary_startup_results.stdout is defined

- name:                                "Oracle Data Guard - Setup Secondary: Create enable_dg_broker.txt"
  become:                              true
  become_user:                         "oracle"
  ansible.builtin.file:
    path:                              /etc/sap_deployment_automation/dgscripts/enable_dg_broker.txt
    state:                             touch
    mode:                              '0755'
  when:
    - current_host == ora_secondary
    - secondary_startup_results.rc == 0

...
# /*---------------------------------------------------------------------------8
# |                                   END                                      |
# +------------------------------------4--------------------------------------*/<|MERGE_RESOLUTION|>--- conflicted
+++ resolved
@@ -42,26 +42,6 @@
 # Add additional parameters for Oracle ASM to match the file locations of Primary in secondary.
 # This has to be done to prevent rman shooting file systems all over the disk groups.
 
-<<<<<<< HEAD
-- name:                               "Update the initSID.ora for changing the control file location"
-  ansible.builtin.replace:
-    path:                             /oracle/{{ db_sid | upper }}/{{ ora_release }}/dbs/init{{ db_sid | upper }}.ora
-    regexp:                          '/{{ db_sid | upper }}/c'
-    replace:                         '/{{ db_sid | upper }}_STDBY/c'
-    backup:                           true
-  when:
-    - node_tier == "oracle-asm"
-
-- name:                            "File update wait for 15 sec to avoid multiple locks"
-  ansible.builtin.wait_for:
-    timeout:                       15
-
-- name:                               "Update the initSID.ora for adopting oraarch location"
-  ansible.builtin.replace:
-    path:                             /oracle/{{ db_sid | upper }}/{{ ora_release }}/dbs/init{{ db_sid | upper }}.ora
-    regexp:                          '{{ db_sid | upper }}/oraarch'
-    replace:                         '{{ db_sid | upper }}_STDBY/oraarch'
-=======
 - name:                                "Oracle Data Guard - Update the initSID.ora for changing the control file location"
   ansible.builtin.replace:
     path:                              /oracle/{{ db_sid | upper }}/{{ ora_release }}/dbs/init{{ db_sid | upper }}.ora
@@ -80,36 +60,10 @@
     path:                              /oracle/{{ db_sid | upper }}/{{ ora_release }}/dbs/init{{ db_sid | upper }}.ora
     regexp:                            '{{ db_sid | upper }}/oraarch'
     replace:                           '{{ db_sid | upper }}_STDBY/oraarch'
->>>>>>> 44aee32a
   when:
     - node_tier == "oracle-asm"
 #  You can also use "sed" to replace the string. sed -i 's|/DBSID/c|/DBSID_STDBY/c|g'
 
-<<<<<<< HEAD
-- name:                            "File update wait for 15 sec to avoid multiple locks"
-  ansible.builtin.wait_for:
-    timeout:                       15
-
-- name:                               "Update the initSID.ora to delete the old local_listener value"
-  become:                             true
-  become_user:                       "root"
-  ansible.builtin.shell:      |
-                               sed -i '/local_listener=/d' /oracle/{{ db_sid | upper }}/{{ ora_release }}/dbs/init{{ db_sid | upper }}.ora
-  register:                         local_listener_results
-  failed_when:                      local_listener_results.rc > 1
-
-
-# - name:                           "debug file update"
-#   fail:
-#     msg:                          "fail here for checking if the file is updated"
-
-- name:                            "File update wait for 15 sec to avoid multiple locks"
-  ansible.builtin.wait_for:
-    timeout:                       15
-
-
-- name:                                "Replace the local listener entires in initSID.ora"
-=======
 - name:                                "Oracle Data Guard - File update wait for 15 sec to avoid multiple locks"
   ansible.builtin.wait_for:
     timeout:                           15
@@ -128,7 +82,6 @@
 
 
 - name:                                "Oracle Data Guard - Replace the local listener entires in initSID.ora"
->>>>>>> 44aee32a
   ansible.builtin.blockinfile:
     path:                              /oracle/{{ db_sid | upper }}/{{ ora_release }}/dbs/init{{ db_sid | upper }}.ora
     marker_begin:                      "-- BEGIN"
@@ -144,22 +97,7 @@
   when:
     - node_tier == "oracle-asm"
 
-<<<<<<< HEAD
-# Replace the archive log destination in the initSID.ora file.
-# - name:                               "Update the initSID.ora for changing the control file location"
-#   ansible.builtin.replace:
-#     path:                             /oracle/{{ db_sid | upper }}/{{ ora_release }}/dbs/init{{ db_sid | upper }}.ora
-#     regexp:                          "'log_archive_dest_1='LOCATION='"
-#     replace:                         "log_archive_dest_1='LOCATION=/oracle/{{ db_sid | upper }}/oraarch'"
-#     backup:                           true
-#   when:
-#     - node_tier == "oracle"
-
-
-- name:                                "Replace the local listener entires in initSID.ora"
-=======
 - name:                                "Oracle Data Guard - Replace the local listener entires in initSID.ora"
->>>>>>> 44aee32a
   ansible.builtin.blockinfile:
     path:                              /oracle/{{ db_sid | upper }}/{{ ora_release }}/dbs/init{{ db_sid | upper }}.ora
     marker_begin:                      "-- BEGIN"
@@ -213,11 +151,7 @@
 
 # Restart the Listener on Secondary node when the node_tier is Oracle-ASM.
 
-<<<<<<< HEAD
-- name:                                "ASM Oracle Data Guard - Setup Secondary: Stop lsnrctl on Secondary"
-=======
 - name:                                "Oracle Data Guard - ASM - Setup Secondary: Stop lsnrctl on Secondary"
->>>>>>> 44aee32a
   become:                              true
   become_user:                         "oracle"
   ansible.builtin.shell:               lsnrctl stop
@@ -231,12 +165,7 @@
     - node_tier == "oracle-asm"
     - current_host == ora_secondary
 
-<<<<<<< HEAD
-
-- name:                                "ASM Oracle Data Guard - Setup Secondary: Create lsnrctl_stopped_sec.txt"
-=======
 - name:                                "Oracle Data Guard - ASM - Setup Secondary: Create lsnrctl_stopped_sec.txt"
->>>>>>> 44aee32a
   become:                              true
   become_user:                         "oracle"
   ansible.builtin.file:
@@ -249,11 +178,7 @@
     - lsnrctl_stop_secondary_results.rc == 0
 
 
-<<<<<<< HEAD
-- name:                                "Oracle Data Guard - Setup Secondary: Start lsnrctl on Secondary"
-=======
 - name:                                "Oracle Data Guard - ASM - Setup Secondary: Start lsnrctl on Secondary"
->>>>>>> 44aee32a
   become:                              true
   become_user:                         "oracle"
   ansible.builtin.shell:               lsnrctl start
@@ -293,15 +218,9 @@
     - lsnrctl_asm_start_secondary_results.rc == 0
 
 
-<<<<<<< HEAD
-- name:                            "ASM Listener Starting: Sleep for 40 seconds and continue with play"
-  ansible.builtin.wait_for:
-    timeout:                       40
-=======
 - name:                                "Oracle Data Guard - ASM Listener Starting: Sleep for 40 seconds and continue with play"
   ansible.builtin.wait_for:
     timeout:                           40
->>>>>>> 44aee32a
 
 - name:                                "Oracle Data Guard - Setup Secondary: Startup secondary DB using pfile"
   become:                              true
@@ -457,18 +376,6 @@
 # Renaming the Brokenredo files to the correct names and creating the required directories.
 # RUn the redolog clear to physical creation of files.
 
-<<<<<<< HEAD
-- name:                            "Oracle Secondary Redo log rename template"
-  become:                          true
-  become_user:                     "oracle"
-  ansible.builtin.template:
-   backup:                        true
-   src:                           standbyredolog.j2
-   dest:                          "/etc/sap_deployment_automation/dgscripts/standbyredolog.sql"
-   mode:                          '0644'
-   force:                         true
-  when:                            node_tier == "oracle"
-=======
 - name:                                "Oracle Data Guard - Oracle Secondary Redo log rename using template"
   become:                              true
   become_user:                         "oracle"
@@ -479,7 +386,6 @@
    mode:                               '0644'
    force:                              true
   when:                                node_tier == "oracle"
->>>>>>> 44aee32a
 
 
 - name:                                "Oracle Data Guard - Setup Secondary: Rename the redolog files afer RMAN Restore"
@@ -524,11 +430,7 @@
 
 # Create the oraarch and spfile parameter folder on ASM for recovery
 
-<<<<<<< HEAD
-- name:                                "Create oraarch and parameter folders for oracle-asm"
-=======
 - name:                                "Oracle Data Guard - ASM - Create oraarch and parameter folders"
->>>>>>> 44aee32a
   become:                              true
   become_user:                         "oracle"
   ansible.builtin.shell: |
@@ -545,11 +447,7 @@
     - current_host == ora_secondary
 
 
-<<<<<<< HEAD
-- name:                                "Oracle Data Guard - Setup Secondary: Create asm_oraarch_created.txt"
-=======
 - name:                                "Oracle Data Guard - ASM - Setup Secondary: Create asm_oraarch_created.txt"
->>>>>>> 44aee32a
   become:                              true
   become_user:                         "oracle"
   ansible.builtin.file:
@@ -626,11 +524,7 @@
     - backup_pfile_results.rc == 0
     - current_host == ora_secondary
 
-<<<<<<< HEAD
-- name:                            "Update the Local_Listener Value in secondary"
-=======
 - name:                                "Oracle Data Guard - Update the Local_Listener Value on secondary"
->>>>>>> 44aee32a
   become:                              true
   become_user:                         "oracle"
   ansible.builtin.shell:               sqlplus / as sysdba @listenerupdate.sql
@@ -856,11 +750,7 @@
     - current_host == ora_secondary
 
 
-<<<<<<< HEAD
-- name:                                "Oracle Data Guard - Setup Secondary: Create asm_secondary_startup_spfile.txt"
-=======
 - name:                                "Oracle Data Guard - ASM - Setup Secondary: Create asm_secondary_startup_spfile.txt"
->>>>>>> 44aee32a
   become:                              true
   become_user:                         "root"
   ansible.builtin.file:
@@ -874,17 +764,6 @@
     - asm_secondary_startup_spfile_results.rc == 0
     - current_host == ora_secondary
 
-<<<<<<< HEAD
-- name:                            "Create local_listener_on_secondary on secondary"
-  become:                          true
-  become_user:                     root
-  ansible.builtin.file:
-    path:                           /etc/sap_deployment_automation/dgscripts/local_listener_on_secondary.txt
-    state:                          touch
-    mode:                           '0755'
-    owner:                          oracle
-    group:                          oinstall
-=======
 - name:                                "Oracle Data Guard - ASM - Create local_listener_on_secondary on secondary"
   become:                              true
   become_user:                         root
@@ -894,7 +773,6 @@
     mode:                              '0755'
     owner:                             oracle
     group:                             oinstall
->>>>>>> 44aee32a
   when:
     - node_tier == "oracle-asm"
     - local_listener_on_secondary_results.rc  == 0
