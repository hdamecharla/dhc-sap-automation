--- conflicted
+++ resolved
@@ -456,11 +456,7 @@
     #   block:
     #    - name:                            "Oracle ASM: Post Processing - GRID SBP Patching"
     #      become:                          true
-<<<<<<< HEAD
-    #      become_user:                     "oracle"
-=======
     #      become_user:                     "{{ oracle_user_name }}"
->>>>>>> df063c58
     #      ansible.builtin.shell:          $OHGRID/MOPatch/mopatch.sh -v -s {{ oraclegrid_sbp_patch }}
     #      environment:
     #        OHGRID:                         /oracle/GRID/{{ ora_version }}
@@ -478,11 +474,7 @@
     #   rescue:
     #    - name:                             "Remove the Pre-install.txt File for preparing Re-run"
     #      become:                          true
-<<<<<<< HEAD
-    #      become_user:                     "oracle"
-=======
     #      become_user:                     "{{ oracle_user_name }}"
->>>>>>> df063c58
     #      ansible.builtin.shell:           rm -rf gridpreinstall.txt
     #      args:
     #        chdir:                         /etc/sap_deployment_automation/{{ db_sid | upper }}
@@ -490,11 +482,7 @@
 
     #    - name:                             "Remove the Link Files created in the previous run"
     #      become:                          true
-<<<<<<< HEAD
-    #      become_user:                     "oracle"
-=======
     #      become_user:                     "{{ oracle_user_name }}"
->>>>>>> df063c58
     #      ansible.builtin.shell:           rm -rf link*
     #      register:                        removelinkfiles
     #      failed_when:                     removelinkfiles.rc >= 2
@@ -516,11 +504,7 @@
 
     #    - name:                            "Oracle ASM: Post Processing - GRID SBP Patching"
     #      become:                          true
-<<<<<<< HEAD
-    #      become_user:                     "oracle"
-=======
     #      become_user:                     "{{ oracle_user_name }}"
->>>>>>> df063c58
     #      ansible.builtin.shell:            $OHGRID/MOPatch/mopatch.sh -v -s {{ oraclegrid_sbp_patch }}
     #      environment:
     #        OHGRID:                         /oracle/GRID/{{ ora_version }}
@@ -587,7 +571,6 @@
     #     state:                         touch
     #     mode:                          '0755'
     #   # when:                               sbppostpro_results.rc >= 2
-<<<<<<< HEAD
 
     # - name:                            "Oracle ASM: Create sbp_installed.txt"
     #   ansible.builtin.file:
@@ -602,22 +585,6 @@
 # |                                                                            |
 # +------------------------------------4--------------------------------------*/
 
-=======
-
-    # - name:                            "Oracle ASM: Create sbp_installed.txt"
-    #   ansible.builtin.file:
-    #     path:                          "/etc/sap_deployment_automation/{{ sap_sid | upper }}/grid_sbp_installed.txt"
-    #     state:                         touch
-    #     mode:                          '0755'
-    #   when:                            sbpscript_results.rc < 2
-
-# /*---------------------------------------------------------------------------8
-# |                                                                            |
-# | Step 5 SBP Patching for Oracle  RDBMS                                           |
-# |                                                                            |
-# +------------------------------------4--------------------------------------*/
-
->>>>>>> df063c58
 #  MOPATCH for SBP
     - name:                            "Oracle ASM: Find MOPatch"
       ansible.builtin.find:
@@ -660,11 +627,7 @@
 
     - name:                            "Oracle ASM: copy OPatch"
       # become:                              true
-<<<<<<< HEAD
-      # become_user:                         "oracle"
-=======
       # become_user:                         "{{ oracle_user_name }}"
->>>>>>> df063c58
       ansible.builtin.copy:
         src:                           "{{ target_media_location }}/SBP/OPATCH/OPatch"
         dest:                          /oracle/{{ db_sid | upper }}/{{ ora_version }}
@@ -672,11 +635,10 @@
         mode:                          '0755'
         owner:                         oracle
         group:                         oinstall
-<<<<<<< HEAD
 
     - name:                            "Oracle ASM: copy MOPatch"
       # become:                              true
-      # become_user:                         "oracle"
+      # become_user:                         "{{ oracle_user_name }}"
       ansible.builtin.copy:
         src:                           "{{ mopatch_path }}"
         dest:                          /oracle/{{ db_sid | upper }}/{{ ora_version }}
@@ -686,21 +648,6 @@
         group:                         oinstall
 
 
-=======
-
-    - name:                            "Oracle ASM: copy MOPatch"
-      # become:                              true
-      # become_user:                         "{{ oracle_user_name }}"
-      ansible.builtin.copy:
-        src:                           "{{ mopatch_path }}"
-        dest:                          /oracle/{{ db_sid | upper }}/{{ ora_version }}
-        remote_src:                    true
-        mode:                          '0777'
-        owner:                         oracle
-        group:                         oinstall
-
-
->>>>>>> df063c58
     - name:                            "Oracle ASM: Pre Processing set permissions"
       ansible.builtin.file:
         path:                          "/oracle/{{ db_sid | upper }}/{{ ora_version }}/bin/oradism"
@@ -715,11 +662,7 @@
 
     - name:                            "Oracle ASM: Post Processing - SBP Patching"
       become:                          true
-<<<<<<< HEAD
-      become_user:                     "oracle"
-=======
       become_user:                     "{{ oracle_user_name }}"
->>>>>>> df063c58
       ansible.builtin.shell:           $IHRDBMS/MOPatch/mopatch.sh -v -s {{ oracle_sbp_patch }}
       environment:
         DB_SID:                        "{{ db_sid }}"
