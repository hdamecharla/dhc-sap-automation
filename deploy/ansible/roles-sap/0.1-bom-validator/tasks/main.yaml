# /*---------------------------------------------------------------------------8
# |                                                                            |
# |                          Role to process the BOM                           |
# |                                                                            |
# +------------------------------------4--------------------------------------*/
# Description:  Downloads the files specified in BOM file from SAP to the
#               ansible controller and uploads them to the storage account.
#
#
# Objects:
#   External:
#             bom_base_name                   - Name of BOM
#             new_bom_name                    - Default: <bom_base_name>-<bom_suffix>
#             sapbits_location_base_path      - URL of Blob Storage
#             sapbits_access_key              - KV 
#             sapbits_sas_token               - calculated SAS Token
#   Defaults:
#             bom_suffix                      - customer
#             download_directory              - Path to the download location on the ansible controller.
#                                               default:  ~/tmp/download
#             sapbits_bom_files               - path to the root of the sap file store in the SA.
#                                               default:  sapfiles
#
#   Internal:
#             result                          - object to store the results of a task execution
#
#   Created:
#             bom                             - object containing the specified BOM
#
# -------------------------------------+---------------------------------------8
# Test Cases:
#
# +----------------+--------------+
# |                | Dependancies |
# |                |      +-------+---------+
# |                |      | Storage Account |
# |                |      |   +-------------+
# |                |      |   | Key Vault   |
# +----------------+------+---+---+---------+
# |Dynamic BOM     | NONE |   |   | Pass
# |                | NONE |   | X | 
# |                | NONE | X |   | Pass
# |                | NONE | X | X |
# |                |------+---+---|
# |                | HANA |   |   | Pass
# |                | HANA |   | X |
# |                | HANA | X |   | Pass
# |                | HANA | X | X |
# |                |------+---+---|
#
#

# -------------------------------------+---------------------------------------8
# Reviews:
#
#
# -------------------------------------+---------------------------------------8
---

# When Fact: pause = true
- name:                                 "TROUBLESHOOTING: "
  pause:
    prompt: "Press enter to continue..."
    echo: yes
  when:
    - pause|default(false)                                                      # When Fact: pause is True, then wait for ENTER key


# -------------------------------------+---------------------------------------8
# Step: 01
# Description:  Initialize Facts - Start out with KeyVault and Storage Account
#               access disabled.
#
- name:                                 "Initialize facts"
  ansible.builtin.set_fact:
    kv_enabled:                         False
    sa_enabled:                         False

- name:                                 "Informational"
  ansible.builtin.debug:
    msg: |-
                                        Initialize facts:
                                        kv_enabled  = {{ kv_enabled }}    - Use Key Vault
                                        sa_enabled  = {{ sa_enabled }}    - Use Storage Account
    verbosity:                          1
# Step: 01 - END
# -------------------------------------+---------------------------------------8



# -------------------------------------+---------------------------------------8
# Step: 02
# Description:  Call validation for Prerequisites
#
- name:                                 "Execute Pre-checks Task"
  ansible.builtin.import_tasks:         pre_checks.yaml
# Step: 02 - END
# -------------------------------------+---------------------------------------8



<<<<<<< HEAD
# # -------------------------------------+---------------------------------------8
# # Step: 03
# # Description:  
# #
# - name:                                 "Set tier to preparation"
#   ansible.builtin.set_fact:
#     tier:                               preparation
# # Step: 03 - END
# # -------------------------------------+---------------------------------------8
=======
- name:                                "0.1 BoM Validator: - BoM Initial file"
  ansible.builtin.copy:
    dest:                              "{{ download_directory }}/readme.md"
    content:                           "This is the container with the SAP media"
    mode:                              0755
  register:                            readme_file
  become:                              "{{ bom_processing_become }}"
  become_user:                         root
>>>>>>> 5b724fc4



# -------------------------------------+---------------------------------------8
# Step: 04
# Description:  Call BOM processor, passing BOM name.
#               account and container vars are never used if sa_enabled is False
#
- name:                                "0.1 BoM Validator: - Process main BOM"
  ansible.builtin.include_tasks:       bom_validator.yaml
  vars:
    account:                           "{{ sapbits_location_base_path.rpartition('//')[2].split('.')[0] }}"
    container:                         "{{ sapbits_location_base_path.rpartition('//')[2].split('/')[1] }}/{{ sapbits_bom_files }}/archives"
    bom_name:                          "{{ bom_base_name }}"
    upload:                            true
# Step: 04 - END
# -------------------------------------+---------------------------------------8



# -------------------------------------+---------------------------------------8
# Step: 05
# Description:  Save BOM and Media list for consolidation
#
- name:                                "0.1 BoM Validator: - Save BOM {{ bom_base_name }} as Dictionary"
  ansible.builtin.set_fact:
    root_bom:                          "{{ bom }}"
    root_media_list:                   "{{ bom.materials.media | flatten(levels=1) }}"
# Step: 05 - END
# -------------------------------------+---------------------------------------8



# -------------------------------------+---------------------------------------8
# Step: 06
# Description:  Call BOM processor, passing dependent BOM names.
#               account and container vars are never used if sa_enabled is False
#
- name:                                "0.1 BoM Validator: - Process dependent BoMs in a loop"
  ansible.builtin.include_tasks:       bom_validator.yaml
  vars:
    account:                           "{{ sapbits_location_base_path.rpartition('//')[2].split('.')[0] }}"
    container:                         "{{ sapbits_location_base_path.rpartition('//')[2].split('/')[1] }}/{{ sapbits_bom_files }}/archives"
    bom_name:                          "{{ bom_dependency.name }}"
    upload:                            false
  register:                            dependent_bom_collection
  loop:                                "{{ bom.materials.dependencies | flatten(levels=1) }}"
  loop_control:
    loop_var:                          bom_dependency
  when:
    - bom.materials.dependencies is defined
    - bom.materials.dependencies | length>0
# Step: 06 - END
# -------------------------------------+---------------------------------------8



# -------------------------------------+---------------------------------------8
# Step: 07
# Description:  Deduplicate entries in consolidated BOM Media list
#
- name:                                "0.1 BOM Validator: - Filter combined BoM"
  ansible.builtin.set_fact:
    root_media_list:                   "{{ root_media_list | unique(attribute='archive') | list }}"
# Step: 07 - END
# -------------------------------------+---------------------------------------8


# -------------------------------------+---------------------------------------8
# Step: 08
# Description:  Create consolidated BOM
#
- name:                                "0.1 BOM Validator: - Assemble combined BoM"
  ansible.builtin.set_fact:
    new_bom:                           "{{ lookup('template', 'bom.j2') }}"

- name:                               "Informational"
  ansible.builtin.debug:
    var:                              new_bom
    verbosity:                        1
# Step: 08 - END
# -------------------------------------+---------------------------------------8



# -------------------------------------+---------------------------------------8
# Step: 09
# Description:  Aggregate BOM files - Loop through all BOM directories used and
#               build consolidated BOM directory.
#
- name:                                 "main: - Informational"
  ansible.builtin.debug:
    var:                                aggregated_bom_directories
    verbosity:                          1

- name:                                 "main: - Aggregate BOM files"
  ansible.builtin.include_tasks:        aggregate_bom.yaml
  loop:                                "{{ aggregated_bom_directories }}"
  loop_control:
    loop_var:                          bom_dir

# - name:                                "0.1 BOM Validator: - remove BoM"
#   # become:                              true
#   # become_user:                         root
#   delegate_to:                         localhost
#   ansible.builtin.file:
#     path:                              "{{ download_directory }}/bom/{{ bom_base_name }}.yaml"
#     state:                             absent

# - name:                                "0.1 BOM Validator: - write combined BoM"
#   # become:                              true
#   # become_user:                         root
#   delegate_to:                         localhost
#   ansible.builtin.copy:
#     content:                           "{{ new_bom }}"
#     dest:                              "{{ download_directory }}/bom/{{ bom_base_name }}-{{ bom_suffix }}.yaml"
#     mode:                              0644
#     force:                             true

# Step: 09 - END
# -------------------------------------+---------------------------------------8



# -------------------------------------+---------------------------------------8
# Step: 10
# Description:  Upload New Customer BOM to Storage Account
#
- name: "BOM Upload"
  when:
    - sa_enabled
  block:

# -------------------------------------+---------------------------------------8
# Step: 10-01
# Description:  
#
    # - name:                                "0.1 BoM Validator: - delete combined BoM"
    #   ansible.builtin.command: >-
    #                                       az storage blob delete
    #                                         --account-name {{ sapbits_location_base_path.rpartition('//')[2].split('.')[0] }}
    #                                         --sas-token {{ sapbits_sas_token }}
    #                                         --container-name {{ sapbits_location_base_path.rpartition('//')[2].split('/')[1] }}/{{ sapbits_bom_files }}/boms/{{ bom_base_name }}
    #                                         --name {{ bom_base_name }}.yaml
    #   delegate_to:                         localhost
    #   register:                            azresult
    #   changed_when:                        false
    #   failed_when:
    #     - azresult.rc != 0
    #     - azresult.stderr is defined
    #     - azresult.stderr.find("BlobNotFound") == -1
# Step: 10-01 - END
# -------------------------------------+---------------------------------------8



# -------------------------------------+---------------------------------------8
# Step: 10-02
# Description:  
#
    - name:                                "0.1 BoM Validator: - Upload combined BoM"
      ansible.builtin.command: >-
                                          az storage blob upload-batch
                                            --account-name  {{ sapbits_location_base_path.rpartition('//')[2].split('.')[0] }}
                                            --sas-token     {{ sapbits_sas_token }}
                                            --destination   {{ sapbits_location_base_path.rpartition('//')[2].split('/')[1] }}/{{ sapbits_bom_files }}/boms/{{ new_bom_name }}
                                            --source        {{ download_directory }}/bom/{{ new_bom_name }}
                                            --overwrite true
                                            --if-none-match "*"
                                            --no-progress
      delegate_to:                         localhost
      register:                            azresult
      changed_when:                        false
      failed_when:
        - azresult.rc != 0
        - azresult.stderr is defined
        - azresult.stderr.find("BlobAlreadyExists") == -1
# Step: 10-02 - END
# -------------------------------------+---------------------------------------8



# -------------------------------------+---------------------------------------8
# Step: 10-03
# Description:  
#
    - name:                             "Remove temporary directory"
      ansible.builtin.file:
        path:                           "{{ download_directory }}/bom/{{ new_bom_name }}"
        state:                          absent
# Step: 10-03 - END
# -------------------------------------+---------------------------------------8



# -------------------------------------+---------------------------------------8
# Step: 10-04
# Description:  
#
    - name:                                "Show Storage Account BOM folder path"
      ansible.builtin.debug:
        msg:                               "{{ sapbits_location_base_path }}/{{ sapbits_bom_files }}/boms/{{ new_bom_name }}"
# Step: 10-04 - END
# -------------------------------------+---------------------------------------8

# Step: 10 - END
# -------------------------------------+---------------------------------------8



# -------------------------------------+---------------------------------------8
# Step: 11
# Description:  When Storage Account access is disabled, show local path.
#
- name:                                "Show local BOM folder path"
  ansible.builtin.debug:
    msg:                               "{{ download_directory }}/bom/{{ new_bom_name }}"
  when:
    - not sa_enabled
# Step: 11 - END

...
# /*---------------------------------------------------------------------------8
# |                                   END                                      |
# +------------------------------------4--------------------------------------*/<|MERGE_RESOLUTION|>--- conflicted
+++ resolved
@@ -99,7 +99,6 @@
 
 
 
-<<<<<<< HEAD
 # # -------------------------------------+---------------------------------------8
 # # Step: 03
 # # Description:  
@@ -109,7 +108,6 @@
 #     tier:                               preparation
 # # Step: 03 - END
 # # -------------------------------------+---------------------------------------8
-=======
 - name:                                "0.1 BoM Validator: - BoM Initial file"
   ansible.builtin.copy:
     dest:                              "{{ download_directory }}/readme.md"
@@ -118,7 +116,6 @@
   register:                            readme_file
   become:                              "{{ bom_processing_become }}"
   become_user:                         root
->>>>>>> 5b724fc4
 
 
 
