---
# -------------------------------------+---------------------------------------8
# Step: 01
# Description:  Initialize facts
#
- name:                                 "{{ task_prefix }} - BOM: {{ bom_name }} Download {{ bom_media_entry.archive }}"
  ansible.builtin.set_fact:
    task_prefix:                        bom_download                            # set the fact so it is globally availabe
    proceed:                            true
  vars:
    task_prefix:                        bom_download                            # make the fact locally available
# Step: 01 - END
# -------------------------------------+---------------------------------------8



# -------------------------------------+---------------------------------------8
# Step: 02
# Description:  Informational
#
- name:                                 "{{ task_prefix }} - Informational"
  ansible.builtin.debug:
    var:                                bom_media_entry
    verbosity:                          1

- name:                                 "{{ task_prefix }} - Informational"
  ansible.builtin.debug:
    msg: |-
                                        check_storage_account:    {{ check_storage_account }}
    verbosity:                          1
# Step: 02 - END
# -------------------------------------+---------------------------------------8



# -------------------------------------+---------------------------------------8
# Step: 03
# Description:  
#
- name:                                 "{{ task_prefix }} - BOM: {{ bom_name }} Check Storage Account for {{ bom_media_entry.archive }}"
  block:

# -------------------------------------+---------------------------------------8
# Step: 03-01
# Description:  
#
    - name:                             "{{ task_prefix }} - BOM: {{ bom_name }} Check is file {{ bom_media_entry.archive }} is already downloaded"
      ansible.builtin.uri:
        url:                            "{{ sapbits_location_base_path }}/{{ sapbits_bom_files }}/archives/{{ bom_media_entry.archive }}{% if sapbits_sas_token is not undefined %}?{{ sapbits_sas_token }}{% endif %}"
        status_code:                    [200, 403, 404, 409]
        method:                         HEAD
      register:                         blob_exists

    - name:                             "{{ task_prefix }} - Informational"
      ansible.builtin.debug:
        var:                            blob_exists
        verbosity:                      1
# Step: 03-01 - END
# -------------------------------------+---------------------------------------8

# -------------------------------------+---------------------------------------8
# Step: 03-02
# Description:  Validate the url status. Fail if authentication fails
#
    - name:                            "{{ task_prefix }} - BOM: {{ bom_name }} Authentication error {{ bom_media_entry.archive }}"
      ansible.builtin.fail:
        msg:                           "Authentication error, please check the SAS token"
      when:                            blob_exists.status == 403
# Step: 03-02 - END
# -------------------------------------+---------------------------------------8

# -------------------------------------+---------------------------------------8
# Step: 03-03
# Description:  
#
    - name:                            "{{ task_prefix }} - BOM: {{ bom_name }} Set Fact  {{ bom_media_entry.archive }}"
      ansible.builtin.set_fact:
        proceed:                       false
      when:                            blob_exists.status != 404
# Step: 03-03 - END
# -------------------------------------+---------------------------------------8

  when:                                
    - check_storage_account | bool
    - sa_enabled
# Step: 03 - END
# -------------------------------------+---------------------------------------8



# -------------------------------------+---------------------------------------8
# Step: 04
# Description:  Informational check of the proceed parameter.
#
- name:                                 "{{ task_prefix }} - Informational check of the proceed parameter"
  ansible.builtin.assert:
    that:
      - "proceed"
    success_msg: |-
                                        Download for file {{ bom_media_entry.archive }}:  ENABLED

                                        Downloading...
                                        proceed:  {{ proceed }}
    fail_msg: |-
                                        Download for file {{ bom_media_entry.archive }}:  DISABLED

                                        Skipping download...
                                        proceed:  {{ proceed }}
  ignore_errors:                        true
# Step: 04 - END
# -------------------------------------+---------------------------------------8



# -------------------------------------+---------------------------------------8
# Step: 05
# Description:  
#
- name:                                "BOM: Download File {{ bom_media_entry.archive }}"
  block:
# -------------------------------------+---------------------------------------8
# Step: 05-01
# Description:  
#
    - name:                            "BOM: {{ bom_name }} Download File"
      block:
# -------------------------------------+---------------------------------------8
# Step: 05-01-01
# Description:  
#
        - name:                        "BOM: {{ bom_name }} Download File {{ bom_media_entry.archive }}"
          ansible.builtin.get_url:
            url:                       "{{ bom_media_entry.url | string | trim }}"
            dest:                      "{{ download_directory }}/files/{{ bom_media_entry.archive }}"
            tmp_dest:                  "{{ download_directory }}/tmp"
            url_username:              "{{ s_user }}"
            url_password:              "{{ s_password }}"
            force_basic_auth:          true
            http_agent:                'SAP Software Download'
            timeout:                   60
            mode:                      0644
<<<<<<< HEAD
          # become:                      true
          # become_user:                 root
=======
          become:                      "{{ bom_processing_become }}"
          become_user:                 root
>>>>>>> 5b724fc4
          register:                    result
          until:                       result is succeeded or not result.changed
          retries:                     2
          delay:                       1
          no_log:                      false
      rescue:
# -------------------------------------+---------------------------------------8
# Step: 05-01-01-on-failure-01
# Description:  
#
        - name:                        "BOM: Ensure URL is correct"
          ansible.builtin.set_fact:
            file_url:                  "{{ bom_media_entry.url | lower | urlsplit('scheme') }}://{{ bom_media_entry.url | lower | urlsplit('hostname') }}/{{ bom_media_entry.url | lower | urlsplit('path') | replace('\"', '') }}"
# Step: 05-01-01-on-failure-01 - END
# -------------------------------------+---------------------------------------8

# -------------------------------------+---------------------------------------8
# Step: 05-01-01-on-failure-02
# Description:  
#
        - name:                        "BOM: Ensure URL is correct"
          ansible.builtin.debug:
            msg:
              - "file_url: '{{ file_url }}"
# Step: 05-01-01-on-failure-02 - END
# -------------------------------------+---------------------------------------8

# -------------------------------------+---------------------------------------8
# Step: 05-01-01-on-failure-03
# Description:  
#
        - name:                        "BOM: {{ bom_name }} Download File {{ bom_media_entry.archive }}"
          ansible.builtin.get_url:
            url:                       "{{ file_url | trim }}"
            dest:                      "{{ download_directory }}/files/{{ bom_media_entry.archive }}"
            tmp_dest:                  "{{ download_directory }}/tmp"
            url_username:              "{{ s_user }}"
            url_password:              "{{ s_password }}"
            force_basic_auth:          true
            http_agent:                'SAP Software Download'
            timeout:                   60
            mode:                      0644
<<<<<<< HEAD
          # become:                      true
          # become_user:                 root
=======
          become:                      "{{ bom_processing_become }}"
          become_user:                 root
>>>>>>> 5b724fc4
          register:                    result
          no_log:                      false
          # failed_when:                 false

# INCOMMING attempt attempt error handling - Collision with dynamic BOM - Unresolved
        # - name:                        "BOM: {{ bom_name }} Download File {{ item.archive }}"
        #   ansible.builtin.debug:
        #     var:                       result
        #     verbosity:                 2

        # - name:                        "ErrorHandling"
        #   ansible.builtin.fail:
        #     msg:                       "DOWNLOAD:0001:Download failed, please check the URL ({{ item.url }})"
        #   when:                        result.status_code == 400

        # - name:                        "ErrorHandling"
        #   ansible.builtin.fail:
        #     msg:                       "DOWNLOAD:0002:Download failed, please check the S-user credentials"
        #   when:                        result.status_code == 401

        # - name:                        "ErrorHandling"
        #   ansible.builtin.fail:
        #     msg:                       "DOWNLOAD:0003:Download from SAP failed, URL ({{ item.url }})"
        #   when:                        result.status_code != 200

# Step: 05-01-01-on-failure-03 - END
# -------------------------------------+---------------------------------------8

# Step: 05-01-01 - END
# -------------------------------------+---------------------------------------8

# Step: 05-01 - END
# -------------------------------------+---------------------------------------8



# -------------------------------------+---------------------------------------8
# Step: 05-02
# Description:  
#
    - name:                            "BOM: {{ bom_name }} Download File {{ bom_media_entry.archive }}"
      ansible.builtin.debug:
        var:                           result
        verbosity:                     1
# Step: 05-02 - END
# -------------------------------------+---------------------------------------8



# -------------------------------------+---------------------------------------8
# Step: 05-03
# Description:  Checksum block
#
    - name:                            "BOM: Create checksums"
      block:

# -------------------------------------+---------------------------------------8
# Step: 05-03-01
# Description:  
#
        - name:                        "BOM: Verify Files"
          ansible.builtin.stat:
            path:                      "{{ result.dest }}"
            checksum_algorithm:        sha256
          register:                    fs_check

        - name:                        "BOM: Show"
          ansible.builtin.debug:
            var:                       fs_check
            verbosity:                 1

        - name:                        "BOM: Show"
          ansible.builtin.debug:
            var:                       create_checksums
            verbosity:                 1
# Step: 05-03-01 - END
# -------------------------------------+---------------------------------------8



# -------------------------------------+---------------------------------------8
# Step: 05-03-02
# Description:  
#
        - name:                         "block"
          block:
# -------------------------------------+---------------------------------------8
# Step: 05-03-02-01
# Description:  
#

            # # MKD - Interesting change to task, but ultimately leaves room for error.
            # #       It can identify an incorrectly indentented line and insert a line
            # #       after with a fixed indentation that breakes the yaml structure.
            # #       This was noticed in a merge conflict during resolution prior to a
            # #       pull request for the dynamic bom
            # - name:                        "BOM: Line"
            #   ansible.builtin.blockinfile:
            #     path:                      "{{ bom_file }}"
            #     # regexp:                    '      archive:      {{ item.archive }}'
            #     insertafter:               '^\s*archive:\s*{{ item.archive }}'
            #     block:                     "      checksum: {{ fs_check.stat.checksum }}"
            #     marker:                    "# {mark} ANSIBLE MANAGED BLOCK {{ item.archive }}"
            #   when:
            #     - fs_check is defined
            #     - create_checksums is defined
            #     - bom_file is defined

            - name:                        "BOM: Line"
              ansible.builtin.blockinfile:
                path:                      "{{ bom_file }}"
                regexp:                    '      archive:      {{ bom_media_entry.archive }}'
                insertafter:               '      archive:      {{ bom_media_entry.archive }}'
                block:                     "      checksum:     {{ fs_check.stat.checksum }}"
                marker:                    "# {mark} ANSIBLE MANAGED BLOCK {{ bom_media_entry.archive }}"
              when:
                - fs_check is defined
                - create_checksums is defined
                - bom_file is defined
# Step: 05-03-02-01 - END
# -------------------------------------+---------------------------------------8

# -------------------------------------+---------------------------------------8
# Step: 05-03-02-02
# Description:  
#
            - name:                        "BOM: Remove marker"
              ansible.builtin.lineinfile:
                path:                      "{{ bom_file }}"
                regexp:                    '# BEGIN ANSIBLE MANAGED BLOCK {{ bom_media_entry.archive }}'
                state:                      absent

            - name:                        "BOM: Remove marker"
              ansible.builtin.lineinfile:
                path:                      "{{ bom_file }}"
                regexp:                    '# END ANSIBLE MANAGED BLOCK {{ bom_media_entry.archive }}'
                state:                     absent
# Step: 05-03-02-02 - END
# -------------------------------------+---------------------------------------8

          when:
                - bom_media_entry.checksum|bool is not true
# Step: 05-03-02 - END
# -------------------------------------+---------------------------------------8

# -------------------------------------+---------------------------------------8
# Step: 05-03-03
# Description:  Update in memory BOM
#
        - name:                         "block"
          block:

# -------------------------------------+---------------------------------------8
# Step: 05-03-03-01
# Description:  
#
            - name:                                 "Update BOM"
              ansible.builtin.set_fact:
                bom:                                "{{ bom_update }}"
              vars:
                bom_update:                         "
                                                    {#-  -#}
                                                    {% set _ = bom.materials.media[bom_media_index].update({'checksum':  fs_check.stat.checksum})                                   -%}
                                                    {{ bom }}
                                                    "
# Step: 05-03-03-01 - END
# -------------------------------------+---------------------------------------8

# -------------------------------------+---------------------------------------8
# Step: 05-03-03-02
# Description:  
#
            - name:                        "BOM: Show"
              ansible.builtin.debug:
                var:                       bom.materials.media[bom_media_index]
                verbosity:                 1
# Step: 05-03-03-02 - END
# -------------------------------------+---------------------------------------8

          when:
                - bom_media_entry.checksum|bool
# Step: 05-03-03 - END
# -------------------------------------+---------------------------------------8

      when:
<<<<<<< HEAD
        # - bom_media_entry.checksum is not defined
        # - create_checksums is defined
        - (bom_media_entry.checksum|bool) or (bom_media_entry.checksum is not defined and create_checksums is defined)
# Step: 05-03 - END
# -------------------------------------+---------------------------------------8



# -------------------------------------+---------------------------------------8
# Step: 05-04
# Description:  
#
    - name:                           "Upload file"
      block:

        #   03) Upload files to Azure
        #TODO - put this in a block
# -------------------------------------+---------------------------------------8
# Step: 05-04-01
# Description:  
#
        - name:                            "BOM: {{ bom_name }} Upload File {{ bom_media_entry.archive }}"

          ansible.builtin.command: >-
                                          az storage blob upload
                                            --account-name {{ account }}
                                            --sas-token {{ sapbits_sas_token }}
                                            --container-name {{ container }}
                                            --name {{ bom_media_entry.archive }}
                                            --file {{ result.dest }}
                                            --if-none-match "*"
                                            --no-progress
          delegate_to:                     localhost
          register:                        azresult
          ignore_errors:                   true
          failed_when:
            - azresult.rc != 0
            - azresult.stderr is defined
            - azresult.stderr.find("BlobAlreadyExists") == -1
# Step: 05-04-01 - END
# -------------------------------------+---------------------------------------8

# -------------------------------------+---------------------------------------8
# Step: 05-04-02
# Description:  
#
        - name:                            "BOM: {{ bom_name }} Remove File {{ bom_media_entry.archive }}"
          # become:                          true
          ansible.builtin.file:
            dest:                          "{{ download_directory }}/files/{{ bom_media_entry.archive }}"
            state:                         absent
# Step: 05-04-02 - END
# -------------------------------------+---------------------------------------8

      when:                                
        - sa_enabled
# Step: 05-04 - END
# -------------------------------------+---------------------------------------8
=======
        - item.checksum is not defined
        - create_checksums is defined

    #   03) Upload files to Azure
    - name:                            "BOM: {{ bom_name }} Upload File {{ item.archive }}"

      ansible.builtin.command: >-
                                       az storage blob upload
                                         --account-name {{ account }}
                                         --sas-token {{ sapbits_sas_token }}
                                         --container-name {{ container }}
                                         --name {{ item.archive }}
                                         --file {{ result.dest }}
                                         --if-none-match "*"
                                         --no-progress
      delegate_to:                     localhost
      register:                        azresult
      ignore_errors:                   true
      failed_when:
        - azresult.rc != 0
        - azresult.stderr is defined
        - azresult.stderr.find("BlobAlreadyExists") == -1

    - name:                            "BOM: {{ bom_name }} Remove File {{ item.archive }}"
      become:                          "{{ bom_processing_become }}"
      ansible.builtin.file:
        dest:                          "{{ download_directory }}/files/{{ item.archive }}"
        state:                         absent
>>>>>>> 5b724fc4

  when: proceed
# Step: 05 - END
# -------------------------------------+---------------------------------------8


...
# /*---------------------------------------------------------------------------8
# |                                   END                                      |
# +------------------------------------4--------------------------------------*/<|MERGE_RESOLUTION|>--- conflicted
+++ resolved
@@ -13,7 +13,6 @@
 # -------------------------------------+---------------------------------------8
 
 
-
 # -------------------------------------+---------------------------------------8
 # Step: 02
 # Description:  Informational
@@ -31,18 +30,16 @@
 # Step: 02 - END
 # -------------------------------------+---------------------------------------8
 
-
-
 # -------------------------------------+---------------------------------------8
 # Step: 03
-# Description:  
+# Description:
 #
 - name:                                 "{{ task_prefix }} - BOM: {{ bom_name }} Check Storage Account for {{ bom_media_entry.archive }}"
   block:
 
 # -------------------------------------+---------------------------------------8
 # Step: 03-01
-# Description:  
+# Description:
 #
     - name:                             "{{ task_prefix }} - BOM: {{ bom_name }} Check is file {{ bom_media_entry.archive }} is already downloaded"
       ansible.builtin.uri:
@@ -71,7 +68,7 @@
 
 # -------------------------------------+---------------------------------------8
 # Step: 03-03
-# Description:  
+# Description:
 #
     - name:                            "{{ task_prefix }} - BOM: {{ bom_name }} Set Fact  {{ bom_media_entry.archive }}"
       ansible.builtin.set_fact:
@@ -80,13 +77,11 @@
 # Step: 03-03 - END
 # -------------------------------------+---------------------------------------8
 
-  when:                                
+  when:
     - check_storage_account | bool
     - sa_enabled
 # Step: 03 - END
 # -------------------------------------+---------------------------------------8
-
-
 
 # -------------------------------------+---------------------------------------8
 # Step: 04
@@ -110,23 +105,21 @@
 # Step: 04 - END
 # -------------------------------------+---------------------------------------8
 
-
-
 # -------------------------------------+---------------------------------------8
 # Step: 05
-# Description:  
+# Description:
 #
 - name:                                "BOM: Download File {{ bom_media_entry.archive }}"
   block:
 # -------------------------------------+---------------------------------------8
 # Step: 05-01
-# Description:  
+# Description:
 #
     - name:                            "BOM: {{ bom_name }} Download File"
       block:
 # -------------------------------------+---------------------------------------8
 # Step: 05-01-01
-# Description:  
+# Description:
 #
         - name:                        "BOM: {{ bom_name }} Download File {{ bom_media_entry.archive }}"
           ansible.builtin.get_url:
@@ -139,13 +132,8 @@
             http_agent:                'SAP Software Download'
             timeout:                   60
             mode:                      0644
-<<<<<<< HEAD
-          # become:                      true
-          # become_user:                 root
-=======
           become:                      "{{ bom_processing_become }}"
           become_user:                 root
->>>>>>> 5b724fc4
           register:                    result
           until:                       result is succeeded or not result.changed
           retries:                     2
@@ -154,7 +142,7 @@
       rescue:
 # -------------------------------------+---------------------------------------8
 # Step: 05-01-01-on-failure-01
-# Description:  
+# Description:
 #
         - name:                        "BOM: Ensure URL is correct"
           ansible.builtin.set_fact:
@@ -164,7 +152,7 @@
 
 # -------------------------------------+---------------------------------------8
 # Step: 05-01-01-on-failure-02
-# Description:  
+# Description:
 #
         - name:                        "BOM: Ensure URL is correct"
           ansible.builtin.debug:
@@ -175,7 +163,7 @@
 
 # -------------------------------------+---------------------------------------8
 # Step: 05-01-01-on-failure-03
-# Description:  
+# Description:
 #
         - name:                        "BOM: {{ bom_name }} Download File {{ bom_media_entry.archive }}"
           ansible.builtin.get_url:
@@ -188,13 +176,8 @@
             http_agent:                'SAP Software Download'
             timeout:                   60
             mode:                      0644
-<<<<<<< HEAD
-          # become:                      true
-          # become_user:                 root
-=======
           become:                      "{{ bom_processing_become }}"
           become_user:                 root
->>>>>>> 5b724fc4
           register:                    result
           no_log:                      false
           # failed_when:                 false
@@ -229,11 +212,9 @@
 # Step: 05-01 - END
 # -------------------------------------+---------------------------------------8
 
-
-
 # -------------------------------------+---------------------------------------8
 # Step: 05-02
-# Description:  
+# Description:
 #
     - name:                            "BOM: {{ bom_name }} Download File {{ bom_media_entry.archive }}"
       ansible.builtin.debug:
@@ -242,18 +223,15 @@
 # Step: 05-02 - END
 # -------------------------------------+---------------------------------------8
 
-
-
 # -------------------------------------+---------------------------------------8
 # Step: 05-03
 # Description:  Checksum block
 #
     - name:                            "BOM: Create checksums"
       block:
-
 # -------------------------------------+---------------------------------------8
 # Step: 05-03-01
-# Description:  
+# Description:
 #
         - name:                        "BOM: Verify Files"
           ansible.builtin.stat:
@@ -277,13 +255,13 @@
 
 # -------------------------------------+---------------------------------------8
 # Step: 05-03-02
-# Description:  
+# Description:
 #
         - name:                         "block"
           block:
 # -------------------------------------+---------------------------------------8
 # Step: 05-03-02-01
-# Description:  
+# Description:
 #
 
             # # MKD - Interesting change to task, but ultimately leaves room for error.
@@ -319,7 +297,7 @@
 
 # -------------------------------------+---------------------------------------8
 # Step: 05-03-02-02
-# Description:  
+# Description:
 #
             - name:                        "BOM: Remove marker"
               ansible.builtin.lineinfile:
@@ -349,7 +327,7 @@
 
 # -------------------------------------+---------------------------------------8
 # Step: 05-03-03-01
-# Description:  
+# Description:
 #
             - name:                                 "Update BOM"
               ansible.builtin.set_fact:
@@ -365,7 +343,7 @@
 
 # -------------------------------------+---------------------------------------8
 # Step: 05-03-03-02
-# Description:  
+# Description:
 #
             - name:                        "BOM: Show"
               ansible.builtin.debug:
@@ -380,7 +358,6 @@
 # -------------------------------------+---------------------------------------8
 
       when:
-<<<<<<< HEAD
         # - bom_media_entry.checksum is not defined
         # - create_checksums is defined
         - (bom_media_entry.checksum|bool) or (bom_media_entry.checksum is not defined and create_checksums is defined)
@@ -391,7 +368,7 @@
 
 # -------------------------------------+---------------------------------------8
 # Step: 05-04
-# Description:  
+# Description:
 #
     - name:                           "Upload file"
       block:
@@ -400,7 +377,7 @@
         #TODO - put this in a block
 # -------------------------------------+---------------------------------------8
 # Step: 05-04-01
-# Description:  
+# Description:
 #
         - name:                            "BOM: {{ bom_name }} Upload File {{ bom_media_entry.archive }}"
 
@@ -425,7 +402,7 @@
 
 # -------------------------------------+---------------------------------------8
 # Step: 05-04-02
-# Description:  
+# Description:
 #
         - name:                            "BOM: {{ bom_name }} Remove File {{ bom_media_entry.archive }}"
           # become:                          true
@@ -435,40 +412,10 @@
 # Step: 05-04-02 - END
 # -------------------------------------+---------------------------------------8
 
-      when:                                
+      when:
         - sa_enabled
 # Step: 05-04 - END
 # -------------------------------------+---------------------------------------8
-=======
-        - item.checksum is not defined
-        - create_checksums is defined
-
-    #   03) Upload files to Azure
-    - name:                            "BOM: {{ bom_name }} Upload File {{ item.archive }}"
-
-      ansible.builtin.command: >-
-                                       az storage blob upload
-                                         --account-name {{ account }}
-                                         --sas-token {{ sapbits_sas_token }}
-                                         --container-name {{ container }}
-                                         --name {{ item.archive }}
-                                         --file {{ result.dest }}
-                                         --if-none-match "*"
-                                         --no-progress
-      delegate_to:                     localhost
-      register:                        azresult
-      ignore_errors:                   true
-      failed_when:
-        - azresult.rc != 0
-        - azresult.stderr is defined
-        - azresult.stderr.find("BlobAlreadyExists") == -1
-
-    - name:                            "BOM: {{ bom_name }} Remove File {{ item.archive }}"
-      become:                          "{{ bom_processing_become }}"
-      ansible.builtin.file:
-        dest:                          "{{ download_directory }}/files/{{ item.archive }}"
-        state:                         absent
->>>>>>> 5b724fc4
 
   when: proceed
 # Step: 05 - END
