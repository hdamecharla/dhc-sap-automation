- name:                                 "Set Variables"
  ansible.builtin.set_fact:
    PAS:                                 'pas'
    pga_temp_l4tb_std:                   "{{ ((ansible_memory_mb.real.total * 0.7) * 0.2) | round | int }}"
    pga_temp_l4tb_dis:                   "{{ ((ansible_memory_mb.real.total * 0.85) * 0.2) | round | int }}"
    # pga_temp_g4tb:                       "{{ ((ansible_memory_mb.real.total*0.85)*0.2) |round |int }}"

- name:                                 "Set the SGA and PGA Sizes for RAM < 4TB"
  ansible.builtin.set_fact:
    main_mem1:                          "{{ ansible_memory_mb.real.total }}"
    ora_sga:                            "{{ (ansible_memory_mb.real.total * 0.85) | round | int }}"
<<<<<<< HEAD
    ora_pga:                            "{{ [(pga_temp_l4tb_std | int), 4194304] | min }}"

  when:
    - ansible_memory_mb.real.total < 4194304
    - "PAS not in supported_tiers"
=======
    ora_pga:                            "{{ [(pga_temp_l4tb_dis | int), 4194304] | min }}"
  when:
    - ansible_memory_mb.real.total < 4194304
    - "PAS not in supported_tiers"

>>>>>>> 8d6e7665
- name:                                 "Set the SGA and PGA Sizes for RAM < 4TB Single Node Deployments"
  ansible.builtin.set_fact:
    main_mem1:                          "{{ ansible_memory_mb.real.total }}"
    ora_sga:                            "{{ (ansible_memory_mb.real.total * 0.7) | round | int }}"
<<<<<<< HEAD
    ora_pga:                            "{{ [(pga_temp_l4tb_std | int), 4194304] | min }}"
=======
    ora_pga:                           "{{ [(pga_temp_l4tb_std | int), 4194304] | min }}"
>>>>>>> 8d6e7665
  when:
    - ansible_memory_mb.real.total < 4194304
    - "PAS in supported_tiers"

- name:                                "Show Main Memory"
  ansible.builtin.debug:
    msg:                               "{{ main_mem1, ora_sga, ora_pga, pga_temp }}"

<<<<<<< HEAD

- name:                                 "Set the SGA and PGA Sizes for RAM > 4TB"
  ansible.builtin.set_fact:
    ora_sga:                            "{{ (ansible_memory_mb.real.total * 0.95) | round | int }}"
    ora_pga:                            "{{ ((ansible_memory_mb.real.total * 0.95) * 0.2) | round | int }}"
=======
- name:                                "Set the SGA and PGA Sizes for RAM > 4TB"
  ansible.builtin.set_fact:
    ora_sga:                           "{{ (ansible_memory_mb.real.total * 0.95) | round | int }}"
    ora_pga:                           "{{ ((ansible_memory_mb.real.total * 0.95) * 0.2) | round | int }}"
>>>>>>> 8d6e7665
  when:
    - ansible_memory_mb.real.total > 4194304
    - supported_tiers != "pas"
    - supported_tiers == "scs"


- name:                                "Oracle SGA & PGA: create updatesga.sql"
  become:                              true
  become_user:                         "oracle"
  ansible.builtin.blockinfile:
    create: true
    path: /etc/sap_deployment_automation/{{ db_sid | upper }}/updatesga.sql
    marker_begin: "-- BEGIN"
    marker_end:   "-- END"
    block: |
         ALTER SYSTEM SET sga_max_size={{ ora_sga }}M SCOPE=spfile;
         ALTER SYSTEM SET pga_aggregate_target={{ ora_pga }}M SCOPE=spfile;
         SHUTDOWN IMMEDIATE;
         exit
    mode: '0755'

- name:                                "Oracle Startup: create startup.sql"
  become:                              true
  become_user:                         "oracle"
  ansible.builtin.blockinfile:
    create: true
    path: /etc/sap_deployment_automation/{{ db_sid | upper }}/startup.sql
    marker_begin: "-- BEGIN"
    marker_end:   "-- END"
    block: |
         STARTUP;
         exit
    mode: '0755'

- name:                                "Oracle SGA Change Execution"
  become:                              true
  become_user:                         "oracle"
  ansible.builtin.shell: |
                                       set -o pipefail
                                       sqlplus / as sysdba @updatesga.sql | tee updatesga.log
  register:                            updatesga_results
  failed_when:                         updatesga_results.rc != 0
  args:
    creates:                           /etc/sap_deployment_automation/{{ db_sid | upper }}/sgaupdated.txt
    chdir:                             /etc/sap_deployment_automation/{{ db_sid | upper }}
    executable:                        /bin/csh


- name:                               " Create sgaupdated.txt"
  ansible.builtin.file:
    path:                              /etc/sap_deployment_automation/{{ db_sid | upper }}/sgaupdated.txt
    state:                             touch
    mode:                              '0755'
  when:                                updatesga_results.rc == 0

- name:                                " Start Oracle after SGA Change"
  become:                              true
  become_user:                         "oracle"
  ansible.builtin.shell: |
                                       set -o pipefail
                                       sqlplus / as sysdba @startup.sql | tee startup.log
  register:                            dbstarted_results
  failed_when:                         dbstarted_results.rc != 0
  args:
    creates:                           /etc/sap_deployment_automation/{{ db_sid | upper }}/db_startup_completed.txt
    chdir:                             /etc/sap_deployment_automation/{{ db_sid | upper }}
    executable:                        /bin/csh

- name:                               " Create db_startup_completed.txt"
  ansible.builtin.file:
    path:                              /etc/sap_deployment_automation/{{ db_sid | upper }}/db_startup_completed.txt
    state:                             touch
    mode:                              '0755'
  when:                                updatesga_results.rc == 0

- name:                               " Create sgaupdated.txt"
  ansible.builtin.file:
    path:                              /etc/sap_deployment_automation/{{ db_sid | upper }}/ora_sga_updated.txt
    state:                             touch
    mode:                              '0755'
  when:                                updatesga_results.rc == 0<|MERGE_RESOLUTION|>--- conflicted
+++ resolved
@@ -1,60 +1,40 @@
 - name:                                 "Set Variables"
   ansible.builtin.set_fact:
     PAS:                                 'pas'
-    pga_temp_l4tb_std:                   "{{ ((ansible_memory_mb.real.total * 0.7) * 0.2) | round | int }}"
-    pga_temp_l4tb_dis:                   "{{ ((ansible_memory_mb.real.total * 0.85) * 0.2) | round | int }}"
+    pga_temp_l4tb_std:                   "{{ ((ansible_memory_mb.real.total  *  0.7)  *  0.2) |  round |  int }}"
+    pga_temp_l4tb_dis:                   "{{ ((ansible_memory_mb.real.total  *  0.85)  *  0.2) |  round |  int }}"
     # pga_temp_g4tb:                       "{{ ((ansible_memory_mb.real.total*0.85)*0.2) |round |int }}"
 
 - name:                                 "Set the SGA and PGA Sizes for RAM < 4TB"
   ansible.builtin.set_fact:
     main_mem1:                          "{{ ansible_memory_mb.real.total }}"
     ora_sga:                            "{{ (ansible_memory_mb.real.total * 0.85) | round | int }}"
-<<<<<<< HEAD
     ora_pga:                            "{{ [(pga_temp_l4tb_std | int), 4194304] | min }}"
 
   when:
     - ansible_memory_mb.real.total < 4194304
     - "PAS not in supported_tiers"
-=======
-    ora_pga:                            "{{ [(pga_temp_l4tb_dis | int), 4194304] | min }}"
-  when:
-    - ansible_memory_mb.real.total < 4194304
-    - "PAS not in supported_tiers"
-
->>>>>>> 8d6e7665
 - name:                                 "Set the SGA and PGA Sizes for RAM < 4TB Single Node Deployments"
   ansible.builtin.set_fact:
     main_mem1:                          "{{ ansible_memory_mb.real.total }}"
     ora_sga:                            "{{ (ansible_memory_mb.real.total * 0.7) | round | int }}"
-<<<<<<< HEAD
     ora_pga:                            "{{ [(pga_temp_l4tb_std | int), 4194304] | min }}"
-=======
-    ora_pga:                           "{{ [(pga_temp_l4tb_std | int), 4194304] | min }}"
->>>>>>> 8d6e7665
   when:
     - ansible_memory_mb.real.total < 4194304
     - "PAS in supported_tiers"
 
 - name:                                "Show Main Memory"
   ansible.builtin.debug:
-    msg:                               "{{ main_mem1, ora_sga, ora_pga, pga_temp }}"
-
-<<<<<<< HEAD
-
-- name:                                 "Set the SGA and PGA Sizes for RAM > 4TB"
+    msg:                               "{{  main_mem1,  ora_sga,  ora_pga,  pga_temp  }}"
+- name:                                "Set the SGA and PGA Sizes for RAM > 4TB"
   ansible.builtin.set_fact:
     ora_sga:                            "{{ (ansible_memory_mb.real.total * 0.95) | round | int }}"
     ora_pga:                            "{{ ((ansible_memory_mb.real.total * 0.95) * 0.2) | round | int }}"
-=======
-- name:                                "Set the SGA and PGA Sizes for RAM > 4TB"
-  ansible.builtin.set_fact:
-    ora_sga:                           "{{ (ansible_memory_mb.real.total * 0.95) | round | int }}"
-    ora_pga:                           "{{ ((ansible_memory_mb.real.total * 0.95) * 0.2) | round | int }}"
->>>>>>> 8d6e7665
   when:
     - ansible_memory_mb.real.total > 4194304
     - supported_tiers != "pas"
     - supported_tiers == "scs"
+
 
 
 - name:                                "Oracle SGA & PGA: create updatesga.sql"
@@ -62,7 +42,7 @@
   become_user:                         "oracle"
   ansible.builtin.blockinfile:
     create: true
-    path: /etc/sap_deployment_automation/{{ db_sid | upper }}/updatesga.sql
+    path: /etc/sap_deployment_automation/{{ db_sid  | upper }}/updatesga.sql
     marker_begin: "-- BEGIN"
     marker_end:   "-- END"
     block: |
@@ -77,7 +57,7 @@
   become_user:                         "oracle"
   ansible.builtin.blockinfile:
     create: true
-    path: /etc/sap_deployment_automation/{{ db_sid | upper }}/startup.sql
+    path: /etc/sap_deployment_automation/{{ db_sid  | upper }}/startup.sql
     marker_begin: "-- BEGIN"
     marker_end:   "-- END"
     block: |
@@ -94,14 +74,14 @@
   register:                            updatesga_results
   failed_when:                         updatesga_results.rc != 0
   args:
-    creates:                           /etc/sap_deployment_automation/{{ db_sid | upper }}/sgaupdated.txt
-    chdir:                             /etc/sap_deployment_automation/{{ db_sid | upper }}
+    creates:                           /etc/sap_deployment_automation/{{ db_sid  | upper }}/sgaupdated.txt
+    chdir:                             /etc/sap_deployment_automation/{{ db_sid  | upper }}
     executable:                        /bin/csh
 
 
 - name:                               " Create sgaupdated.txt"
   ansible.builtin.file:
-    path:                              /etc/sap_deployment_automation/{{ db_sid | upper }}/sgaupdated.txt
+    path:                              /etc/sap_deployment_automation/{{ db_sid  | upper }}/sgaupdated.txt
     state:                             touch
     mode:                              '0755'
   when:                                updatesga_results.rc == 0
@@ -115,20 +95,21 @@
   register:                            dbstarted_results
   failed_when:                         dbstarted_results.rc != 0
   args:
-    creates:                           /etc/sap_deployment_automation/{{ db_sid | upper }}/db_startup_completed.txt
-    chdir:                             /etc/sap_deployment_automation/{{ db_sid | upper }}
+    creates:                           /etc/sap_deployment_automation/{{ db_sid  | upper }}/db_startup_completed.txt
+    chdir:                             /etc/sap_deployment_automation/{{ db_sid  | upper }}
     executable:                        /bin/csh
 
 - name:                               " Create db_startup_completed.txt"
   ansible.builtin.file:
-    path:                              /etc/sap_deployment_automation/{{ db_sid | upper }}/db_startup_completed.txt
+    path:                              /etc/sap_deployment_automation/{{ db_sid  | upper }}/db_startup_completed.txt
     state:                             touch
+    mode:                              '0755'
     mode:                              '0755'
   when:                                updatesga_results.rc == 0
 
 - name:                               " Create sgaupdated.txt"
   ansible.builtin.file:
-    path:                              /etc/sap_deployment_automation/{{ db_sid | upper }}/ora_sga_updated.txt
+    path:                              /etc/sap_deployment_automation/{{ db_sid  | upper }}/ora_sga_updated.txt
     state:                             touch
     mode:                              '0755'
   when:                                updatesga_results.rc == 0