---
# SAP Note 2777782 - SAP HANA DB: Recommended OS Settings for RHEL 8
# Generic editor to add or edit GRUB arguments
<<<<<<< HEAD
- name: "2.10.1 sap-notes: - Register GRUB config file content"
  ansible.builtin.set_fact:
    grub_config_file_content: "{{ lookup('file', grub_config_file) }}"

- name: "2.10.1 sap-notes: - Update the current setting"
  ansible.builtin.lineinfile:
    path: "{{ grub_config_file }}"
    regexp: '^GRUB_CMDLINE_LINUX="(.*){{ item.key }}=(?:[^\s]+)( .*"|")'
    line: 'GRUB_CMDLINE_LINUX="\1{{ item.key }}={{ item.value }}\2'
    backrefs: true
  when: item.key in grub_config_file_content

- name: "2.10.1 sap-notes: - Add the argument if it does not exist"
  ansible.builtin.lineinfile:
    path: "{{ grub_config_file }}"
    regexp: '^GRUB_CMDLINE_LINUX="(.*)"'
    line: 'GRUB_CMDLINE_LINUX="\1 {{ item.key }}={{ item.value }}"'
    backrefs: true
=======
- name:                                "2.10.1 sap-notes: - Register GRUB config file content"
  ansible.builtin.set_fact:
    grub_config_file_content:          "{{ lookup('file', grub_config_file) }}"

- name:                                "2.10.1 sap-notes: - Update the current setting"
  ansible.builtin.lineinfile:
    path:                              "{{ grub_config_file }}"
    regexp:                            '^GRUB_CMDLINE_LINUX="(.*){{ item.key }}=(?:[^\s]+)( .*"|")'
    line:                              'GRUB_CMDLINE_LINUX="\1{{ item.key }}={{ item.value }}\2'
    backrefs:                          true
  when: item.key in grub_config_file_content

- name:                                "2.10.1 sap-notes: - Add the argument if it does not exist"
  ansible.builtin.lineinfile:
    path:                              "{{ grub_config_file }}"
    regexp:                            '^GRUB_CMDLINE_LINUX="(.*)"'
    line:                              'GRUB_CMDLINE_LINUX="\1 {{ item.key }}={{ item.value }}"'
    backrefs:                          true
>>>>>>> 7b60debc
  when: item.key not in grub_config_file_content

...
# /*----------------------------------------------------------------------------8
# |                                    END                                      |
# +------------------------------------4--------------------------------------*/
<<<<<<< HEAD
diff --git a/deploy/ansible/roles-sap-os/2.10-sap-notes/tasks/2.10.1.yaml b/deploy/ansible/roles-sap-os/2.10-sap-notes/tasks/2.10.1.yaml
=======
>>>>>>> 7b60debc
<|MERGE_RESOLUTION|>--- conflicted
+++ resolved
@@ -1,26 +1,6 @@
 ---
 # SAP Note 2777782 - SAP HANA DB: Recommended OS Settings for RHEL 8
 # Generic editor to add or edit GRUB arguments
-<<<<<<< HEAD
-- name: "2.10.1 sap-notes: - Register GRUB config file content"
-  ansible.builtin.set_fact:
-    grub_config_file_content: "{{ lookup('file', grub_config_file) }}"
-
-- name: "2.10.1 sap-notes: - Update the current setting"
-  ansible.builtin.lineinfile:
-    path: "{{ grub_config_file }}"
-    regexp: '^GRUB_CMDLINE_LINUX="(.*){{ item.key }}=(?:[^\s]+)( .*"|")'
-    line: 'GRUB_CMDLINE_LINUX="\1{{ item.key }}={{ item.value }}\2'
-    backrefs: true
-  when: item.key in grub_config_file_content
-
-- name: "2.10.1 sap-notes: - Add the argument if it does not exist"
-  ansible.builtin.lineinfile:
-    path: "{{ grub_config_file }}"
-    regexp: '^GRUB_CMDLINE_LINUX="(.*)"'
-    line: 'GRUB_CMDLINE_LINUX="\1 {{ item.key }}={{ item.value }}"'
-    backrefs: true
-=======
 - name:                                "2.10.1 sap-notes: - Register GRUB config file content"
   ansible.builtin.set_fact:
     grub_config_file_content:          "{{ lookup('file', grub_config_file) }}"
@@ -39,14 +19,9 @@
     regexp:                            '^GRUB_CMDLINE_LINUX="(.*)"'
     line:                              'GRUB_CMDLINE_LINUX="\1 {{ item.key }}={{ item.value }}"'
     backrefs:                          true
->>>>>>> 7b60debc
   when: item.key not in grub_config_file_content
 
 ...
 # /*----------------------------------------------------------------------------8
 # |                                    END                                      |
-# +------------------------------------4--------------------------------------*/
-<<<<<<< HEAD
-diff --git a/deploy/ansible/roles-sap-os/2.10-sap-notes/tasks/2.10.1.yaml b/deploy/ansible/roles-sap-os/2.10-sap-notes/tasks/2.10.1.yaml
-=======
->>>>>>> 7b60debc
+# +------------------------------------4--------------------------------------*/