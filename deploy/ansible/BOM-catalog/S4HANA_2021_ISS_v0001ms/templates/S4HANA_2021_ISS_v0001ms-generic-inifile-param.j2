--- conflicted
+++ resolved
@@ -26,10 +26,4 @@
 nwUsers.sapsysGID                                                     = {{ sapsys_gid }}
 nwUsers.sidAdmUID                                                     = {{ sidadm_uid }}
 nwUsers.sidadmPassword                                                = {{ main_password }}
-<<<<<<< HEAD
-
-# Password for the 'sapadm' user of the SAP Host Agent
-hostAgent.sapAdmPassword                                              =  {{ main_password }}
-=======
-hostAgent.sapAdmPassword                                              = {{ main_password }}
->>>>>>> 2c97e708
+hostAgent.sapAdmPassword                                              = {{ main_password }}