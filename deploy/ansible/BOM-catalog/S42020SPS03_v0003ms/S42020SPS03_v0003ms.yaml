--- conflicted
+++ resolved
@@ -967,11 +967,7 @@
           url: https://softwaredownloads.sap.com/file/0010000001758902020
           download: false
 
-<<<<<<< HEAD
-        - name: "Attribute Change Package 04 for SAP_BASIS 755"
-=======
         - name: "Attribute Change Package 05 for SAP_BASIS 755"
->>>>>>> c3d444af
           archive: SAP_BASIS755.SAR
           checksum: 95cdf4eac1ffa2f5d69c06d7f219088dac4123a67d345e5fd6d2458c158859c9
           url: https://softwaredownloads.sap.com/file/0010000001467632021
