---

name: "SAP_NETWEAVER_7_5"
target:                         "SAP NETWEAVER 7.5"
version:                        "1"
platform:                       "SQLSERVER"

defaults:
  target_location: "{{ target_media_location }}/download_basket"

product_ids:
  scs:                          NW_ABAP_ASCS:NW750.MSS.ABAP
  scs_ha:                       NW_FirstClusterNode_ABAP:NW750.MSS.ABAPHA
  dbl:                          NW_ABAP_DB:NW752.MSS.PD
  pas:                          NW_ABAP_CI:NW750.MSS.ABAP
  pas_ha:
  app:                          NW_DI:NW750.MSS.PD
  app_ha:                       NW_DI:NW750.MSS.ABAPHA
  web:
  ers:                          NW_SecondClusterNode:NW750.DB6.ABAP
  ers_ha:                       NW_SecondClusterNode:NW750.MSS.ABAPHA

materials:
  dependencies:
    - name:                     "MSSQLSRV_2019_v0001ms"
    - name:                     "SUM20SP15_win_latest"
    - name:                     "SWPM10SP36_win_latest"

  media:

    # kernel components

    - name:                            "SAPCAR 7.22; OS: Windows on x64 64bit"
      archive:                         SAPCAR_1115-70006231.EXE
      checksum:                        0808008d58f45d52b8ce38175117a37c97c133e939434644f95e6c6d815370fb
      filename:                        SAPCAR.exe
      url:                             https://softwaredownloads.sap.com/file/0020000000098632022
<<<<<<< HEAD

=======
      
>>>>>>> 3e87a5c9
    - name:                            "Kernel Part II (753)"
      archive:                         SAPEXEDB_1000-80002611.SAR
      url:                             https://softwaredownloads.sap.com/file/0020000000360542022
      path:                            download_basket

    - name:                            "Kernel Part I (753)"
      archive:                         SAPEXE_1000-80002612.SAR
      url:                             https://softwaredownloads.sap.com/file/0020000000362102022
      path:                            download_basket

    - name:                            "SAP HOST AGENT 7.22 SP57"
      archive:                         SAPHOSTAGENT57_57-80004825.SAR
      url:                             https://softwaredownloads.sap.com/file/0020000000983332022
      path:                            download_basket

    - name:                            "Installation for SAP IGS integrated in SAP Kernel"
      archive:                         igsexe_13-80003241.sar
      url:                             https://softwaredownloads.sap.com/file/0020000001223862021
      path:                            download_basket

    - name:                            "SAP IGS Fonts and Textures"
      archive:                         igshelper_17-10010245.sar
      url:                             https://softwaredownloads.sap.com/file/0020000000703122018
      path:                            download_basket

    # DB export
    - name:                            "NetWeaver AS ABAP 7.52 Innovation Pkg - Installation Exp 1/2"
      archive:                         51051806_part1.exe
      checksum:                        399228ad1ede56ea97a4676e5cfd9ff2ebccded55b8128718029188bc704682e
      extract:                         true
      extractDir:                      CD_EXPORT
      creates:                         CDLABEL.ASC
      url:                             https://softwaredownloads.sap.com/file/0030000019659142017

    - name:                            "NetWeaver AS ABAP 7.52 Innovation Pkg - Installation Exp 2/2"
      archive:                         51051806_part2.rar
      checksum:                        d968835cadfea8514a552ec977421043649bbb59140629a9dd897a7f0c47480b
      extract:                         true
      extractDir:                      CD_EXPORT
      creates:                         CDLABEL.ASC
      url:                             https://softwaredownloads.sap.com/file/0030000019659152017

    # Languages
    - name:                            "NetWeaver AS ABAP 7.52 Innovation Pkg - Languages 3/2"
      archive:                         51051806_LNG1_part1.exe
      checksum:                        98e42ebcb32a6ac6feabf6dd231e0624e4c4f902ab2ad3ad68704563f0a0630c
      url:                             https://softwaredownloads.sap.com/file/0030000019659262017

    - name:                            "NetWeaver AS ABAP 7.52 Innovation Pkg - Languages 4/2"
      archive:                         51051806_LNG1_part2.rar
      checksum:                        a40808749c6fc7f13e75f12c92e11a60fbc90c6622f941d3b0392844bb99610a
      url:                             https://softwaredownloads.sap.com/file/0030000019659272017

    # other components

    - name:                            "ST-PI 740: SP 0002"
      archive:                         K-74002INSTPI.SAR
      url:                             https://softwaredownloads.sap.com/file/0010000000057482015
      download:                        false

    - name:                            "ST-PI 740: SP 0003"
      archive:                         K-74003INSTPI.SAR
      url:                             https://softwaredownloads.sap.com/file/0010000000057492015
      download:                        false

    - name:                            "ST-PI 740: SP 0004"
      archive:                         K-74004INSTPI.SAR
      url:                             https://softwaredownloads.sap.com/file/0010000000059202016
      download:                        false

    - name:                            "ST-PI 740: SP 0005"
      archive:                         K-74005INSTPI.SAR
      url:                             https://softwaredownloads.sap.com/file/0010000000841352016
      download:                        false

    - name:                            "ST-PI 740: SP 0006"
      archive:                         K-74006INSTPI.SAR
      url:                             https://softwaredownloads.sap.com/file/0010000012329692017
      download:                        false

    - name:                            "ST-PI 740: SP 0007"
      archive:                         K-74007INSTPI.SAR
      url:                             https://softwaredownloads.sap.com/file/0010000019616252017
      download:                        false

    - name:                            "ST-PI 740: SP 0008"
      archive:                         K-74008INSTPI.SAR
      url:                             https://softwaredownloads.sap.com/file/0010000000623832018
      download:                        false

    - name:                            "ST-PI 740: SP 0009"
      archive:                         K-74009INSTPI.SAR
      url:                             https://softwaredownloads.sap.com/file/0010000002257102018
      download:                        false

    - name:                            "ST-PI 740: SP 0010"
      archive:                         K-74010INSTPI.SAR
      url:                             https://softwaredownloads.sap.com/file/0010000000161692019
      download:                        false

    - name:                            "ST-PI 740: SP 0011"
      archive:                         K-74011INSTPI.SAR
      url:                             https://softwaredownloads.sap.com/file/0010000001051532019
      download:                        false

    - name:                            "ST-PI 740: SP 0012"
      archive:                         K-74012INSTPI.SAR
      url:                             https://softwaredownloads.sap.com/file/0010000002162182019
      download:                        false

    - name:                            "ST-PI 740: SP 0013"
      archive:                         K-74013INSTPI.SAR
      url:                             https://softwaredownloads.sap.com/file/0010000000660652020
      download:                        false

    - name:                            "ST-PI 740: SP 0014"
      archive:                         K-74014INSTPI.SAR
      url:                             https://softwaredownloads.sap.com/file/0010000001984822020
      download:                        false

    - name:                            "ST-PI 740: SP 0015"
      archive:                         K-74015INSTPI.SAR
      url:                             https://softwaredownloads.sap.com/file/0010000000853222021
      download:                        false

    - name:                            "ST-PI 740: SP 0016"
      archive:                         K-74016INSTPI.SAR
      url:                             https://softwaredownloads.sap.com/file/0010000001454472021
      download:                        false

    - name:                            "ST-PI 740: SP 0017"
      archive:                         K-74017INSTPI.SAR
      url:                             https://softwaredownloads.sap.com/file/0010000000096822022
      download:                        false

    - name:                            "ST-PI 740: SP 0018"
      archive:                         K-74018INSTPI.SAR
      url:                             https://softwaredownloads.sap.com/file/0010000000509342022
      download:                        false

    - name:                            "ST-PI 740: SP 0019"
      archive:                         K-74019INSTPI.SAR
      url:                             https://softwaredownloads.sap.com/file/0010000000788312022
      download:                        false

    - name:                            "ST-PI 740: SP 0020"
      archive:                         K-74020INSTPI.SAR
      url:                             https://softwaredownloads.sap.com/file/0010000001268542022
      download:                        false

    - name:                            "SAP_ABA 750: SP 0001"
      archive:                         K-75001INSAPABA.SAR
      url:                             https://softwaredownloads.sap.com/file/0010000000062252015
      download:                        false

    - name:                            "SAP_BASIS 750: SP 0001"
      archive:                         K-75001INSAPBASIS.SAR
      url:                             https://softwaredownloads.sap.com/file/0010000000062262015
      download:                        false

    - name:                            "SAP_BW 750: SP 0001"
      archive:                         K-75001INSAPBW.SAR
      url:                             https://softwaredownloads.sap.com/file/0010000000062272015
      download:                        false

    - name:                            "SAP_GWFND 750: SP 0001"
      archive:                         K-75001INSAPGWFND.SAR
      url:                             https://softwaredownloads.sap.com/file/0010000000062282015
      download:                        false

    - name:                            "SAP_ABA 750: SP 0002"
      archive:                         K-75002INSAPABA.SAR
      url:                             https://softwaredownloads.sap.com/file/0010000000066952016
      download:                        false

    - name:                            "SAP_BASIS 750: SP 0002"
      archive:                         K-75002INSAPBASIS.SAR
      url:                             https://softwaredownloads.sap.com/file/0010000000062292015
      download:                        false

    - name:                            "SAP_BW 750: SP 0002"
      archive:                         K-75002INSAPBW.SAR
      url:                             https://softwaredownloads.sap.com/file/0010000000066962016
      download:                        false

    - name:                            "SAP_GWFND 750: SP 0002"
      archive:                         K-75002INSAPGWFND.SAR
      url:                             https://softwaredownloads.sap.com/file/0010000000066972016
      download:                        false

    - name:                            "SAP_ABA 750: SP 0003"
      archive:                         K-75003INSAPABA.SAR
      url:                             https://softwaredownloads.sap.com/file/0010000000066982016
      download:                        false

    - name:                            "SAP_BASIS 750: SP 0003"
      archive:                         K-75003INSAPBASIS.SAR
      url:                             https://softwaredownloads.sap.com/file/0010000000066992016
      download:                        false

    - name:                            "SAP_BW 750: SP 0003"
      archive:                         K-75003INSAPBW.SAR
      url:                             https://softwaredownloads.sap.com/file/0010000000067002016
      download:                        false

    - name:                            "SAP_GWFND 750: SP 0003"
      archive:                         K-75003INSAPGWFND.SAR
      url:                             https://softwaredownloads.sap.com/file/0010000000067012016
      download:                        false

    - name:                            "SAP_ABA 750: SP 0004"
      archive:                         K-75004INSAPABA.SAR
      url:                             https://softwaredownloads.sap.com/file/0010000000065922016
      download:                        false

    - name:                            "SAP_BASIS 750: SP 0004"
      archive:                         K-75004INSAPBASIS.SAR
      url:                             https://softwaredownloads.sap.com/file/0010000000065932016
      download:                        false

    - name:                            "SAP_BW 750: SP 0004"
      archive:                         K-75004INSAPBW.SAR
      url:                             https://softwaredownloads.sap.com/file/0010000000065942016
      download:                        false

    - name:                            "SAP_GWFND 750: SP 0004"
      archive:                         K-75004INSAPGWFND.SAR
      url:                             https://softwaredownloads.sap.com/file/0010000000065952016
      download:                        false

    - name:                            "SAP_ABA 750: SP 0005"
      archive:                         K-75005INSAPABA.SAR
      url:                             https://softwaredownloads.sap.com/file/0010000000508142016
      download:                        false

    - name:                            "SAP_BASIS 750: SP 0005"
      archive:                         K-75005INSAPBASIS.SAR
      url:                             https://softwaredownloads.sap.com/file/0010000000508152016
      download:                        false

    - name:                            "SAP_BW 750: SP 0005"
      archive:                         K-75005INSAPBW.SAR
      url:                             https://softwaredownloads.sap.com/file/0010000000508182016
      download:                        false

    - name:                            "SAP_GWFND 750: SP 0005"
      archive:                         K-75005INSAPGWFND.SAR
      url:                             https://softwaredownloads.sap.com/file/0010000000508162016
      download:                        false

    - name:                            "SAP_ABA 750: SP 0006"
      archive:                         K-75006INSAPABA.SAR
      url:                             https://softwaredownloads.sap.com/file/0010000000869062016
      download:                        false

    - name:                            "SAP_BASIS 750: SP 0006"
      archive:                         K-75006INSAPBASIS.SAR
      url:                             https://softwaredownloads.sap.com/file/0010000000869072016
      download:                        false

    - name:                            "SAP_BW 750: SP 0006"
      archive:                         K-75006INSAPBW.SAR
      url:                             https://softwaredownloads.sap.com/file/0010000000869102016
      download:                        false

    - name:                            "SAP_GWFND 750: SP 0006"
      archive:                         K-75006INSAPGWFND.SAR
      url:                             https://softwaredownloads.sap.com/file/0010000000869082016
      download:                        false

    - name:                            "SAP_ABA 750: SP 0007"
      archive:                         K-75007INSAPABA.SAR
      url:                             https://softwaredownloads.sap.com/file/0010000004963902017
      download:                        false

    - name:                            "SAP_BASIS 750: SP 0007"
      archive:                         K-75007INSAPBASIS.SAR
      url:                             https://softwaredownloads.sap.com/file/0010000004963522017
      download:                        false

    - name:                            "SAP_BW 750: SP 0007"
      archive:                         K-75007INSAPBW.SAR
      url:                             https://softwaredownloads.sap.com/file/0010000004963602017
      download:                        false

    - name:                            "SAP_GWFND 750: SP 0007"
      archive:                         K-75007INSAPGWFND.SAR
      url:                             https://softwaredownloads.sap.com/file/0010000004966192017
      download:                        false

    - name:                            "SAP_ABA 750: SP 0008"
      archive:                         K-75008INSAPABA.SAR
      url:                             https://softwaredownloads.sap.com/file/0010000018731672017
      download:                        false

    - name:                            "SAP_BASIS 750: SP 0008"
      archive:                         K-75008INSAPBASIS.SAR
      url:                             https://softwaredownloads.sap.com/file/0010000018731682017
      download:                        false

    - name:                            "SAP_BW 750: SP 0008"
      archive:                         K-75008INSAPBW.SAR
      url:                             https://softwaredownloads.sap.com/file/0010000018731712017
      download:                        false

    - name:                            "SAP_GWFND 750: SP 0008"
      archive:                         K-75008INSAPGWFND.SAR
      url:                             https://softwaredownloads.sap.com/file/0010000018731692017
      download:                        false

    - name:                            "SAP_ABA 750: SP 0009"
      archive:                         K-75009INSAPABA.SAR
      url:                             https://softwaredownloads.sap.com/file/0010000019379412017
      download:                        false

    - name:                            "SAP_BASIS 750: SP 0009"
      archive:                         K-75009INSAPBASIS.SAR
      url:                             https://softwaredownloads.sap.com/file/0010000019379502017
      download:                        false

    - name:                            "SAP_BW 750: SP 0009"
      archive:                         K-75009INSAPBW.SAR
      url:                             https://softwaredownloads.sap.com/file/0010000019379582017
      download:                        false

    - name:                            "SAP_GWFND 750: SP 0009"
      archive:                         K-75009INSAPGWFND.SAR
      url:                             https://softwaredownloads.sap.com/file/0010000019379602017
      download:                        false

    - name:                            "SAP_ABA 750: SP 0010"
      archive:                         K-75010INSAPABA.SAR
      url:                             https://softwaredownloads.sap.com/file/0010000019960222017
      download:                        false

    - name:                            "SAP_BASIS 750: SP 0010"
      archive:                         K-75010INSAPBASIS.SAR
      url:                             https://softwaredownloads.sap.com/file/0010000019960242017
      download:                        false

    - name:                            "SAP_BW 750: SP 0010"
      archive:                         K-75010INSAPBW.SAR
      url:                             https://softwaredownloads.sap.com/file/0010000019960282017
      download:                        false

    - name:                            "SAP_GWFND 750: SP 0010"
      archive:                         K-75010INSAPGWFND.SAR
      url:                             https://softwaredownloads.sap.com/file/0010000019960292017
      download:                        false

    - name:                            "SAP_ABA 750: SP 0011"
      archive:                         K-75011INSAPABA.SAR
      url:                             https://softwaredownloads.sap.com/file/0010000000174662018
      download:                        false

    - name:                            "SAP_BASIS 750: SP 0011"
      archive:                         K-75011INSAPBASIS.SAR
      url:                             https://softwaredownloads.sap.com/file/0010000000174692018
      download:                        false

    - name:                            "SAP_BW 750: SP 0011"
      archive:                         K-75011INSAPBW.SAR
      url:                             https://softwaredownloads.sap.com/file/0010000000174712018
      download:                        false

    - name:                            "SAP_GWFND 750: SP 0011"
      archive:                         K-75011INSAPGWFND.SAR
      url:                             https://softwaredownloads.sap.com/file/0010000000174722018
      download:                        false

    - name:                            "SAP_ABA 750: SP 0012"
      archive:                         K-75012INSAPABA.SAR
      url:                             https://softwaredownloads.sap.com/file/0010000000940002018
      download:                        false

    - name:                            "SAP_BASIS 750: SP 0012"
      archive:                         K-75012INSAPBASIS.SAR
      url:                             https://softwaredownloads.sap.com/file/0010000000940032018
      download:                        false

    - name:                            "SAP_BW 750: SP 0012"
      archive:                         K-75012INSAPBW.SAR
      url:                             https://softwaredownloads.sap.com/file/0010000000940052018
      download:                        false

    - name:                            "SAP_GWFND 750: SP 0012"
      archive:                         K-75012INSAPGWFND.SAR
      url:                             https://softwaredownloads.sap.com/file/0010000000940072018
      download:                        false

    - name:                            "SAP_ABA 750: SP 0013"
      archive:                         K-75013INSAPABA.SAR
      url:                             https://softwaredownloads.sap.com/file/0010000001555712018
      download:                        false

    - name:                            "SAP_BASIS 750: SP 0013"
      archive:                         K-75013INSAPBASIS.SAR
      url:                             https://softwaredownloads.sap.com/file/0010000001555662018
      download:                        false

    - name:                            "SAP_BW 750: SP 0013"
      archive:                         K-75013INSAPBW.SAR
      url:                             https://softwaredownloads.sap.com/file/0010000001555672018
      download:                        false

    - name:                            "SAP_GWFND 750: SP 0013"
      archive:                         K-75013INSAPGWFND.SAR
      url:                             https://softwaredownloads.sap.com/file/0010000001555682018
      download:                        false

    - name:                            "SAP_ABA 750: SP 0014"
      archive:                         K-75014INSAPABA.SAR
      url:                             https://softwaredownloads.sap.com/file/0010000000002622019
      download:                        false

    - name:                            "SAP_BASIS 750: SP 0014"
      archive:                         K-75014INSAPBASIS.SAR
      url:                             https://softwaredownloads.sap.com/file/0010000000134642019
      download:                        false

    - name:                            "SAP_BW 750: SP 0014"
      archive:                         K-75014INSAPBW.SAR
      url:                             https://softwaredownloads.sap.com/file/0010000000134652019
      download:                        false

    - name:                            "SAP_GWFND 750: SP 0014"
      archive:                         K-75014INSAPGWFND.SAR
      url:                             https://softwaredownloads.sap.com/file/0010000000134662019
      download:                        false

    - name:                            "SAP_ABA 750: SP 0015"
      archive:                         K-75015INSAPABA.SAR
      url:                             https://softwaredownloads.sap.com/file/0010000000794332019
      download:                        false

    - name:                            "SAP_BASIS 750: SP 0015"
      archive:                         K-75015INSAPBASIS.SAR
      url:                             https://softwaredownloads.sap.com/file/0010000000794362019
      download:                        false

    - name:                            "SAP_BW 750: SP 0015"
      archive:                         K-75015INSAPBW.SAR
      url:                             https://softwaredownloads.sap.com/file/0010000000794372019
      download:                        false

    - name:                            "SAP_GWFND 750: SP 0015"
      archive:                         K-75015INSAPGWFND.SAR
      url:                             https://softwaredownloads.sap.com/file/0010000000794382019
      download:                        false

    - name:                            "SAP_ABA 750: SP 0016"
      archive:                         K-75016INSAPABA.SAR
      url:                             https://softwaredownloads.sap.com/file/0010000001417012019
      download:                        false

    - name:                            "SAP_BASIS 750: SP 0016"
      archive:                         K-75016INSAPBASIS.SAR
      url:                             https://softwaredownloads.sap.com/file/0010000001417142019
      download:                        false

    - name:                            "SAP_BW 750: SP 0016"
      archive:                         K-75016INSAPBW.SAR
      url:                             https://softwaredownloads.sap.com/file/0010000001428782019
      download:                        false

    - name:                            "SAP_GWFND 750: SP 0016"
      archive:                         K-75016INSAPGWFND.SAR
      url:                             https://softwaredownloads.sap.com/file/0010000001417282019
      download:                        false

    - name:                            "SAP_ABA 750: SP 0017"
      archive:                         K-75017INSAPABA.SAR
      url:                             https://softwaredownloads.sap.com/file/0010000002325032019
      download:                        false

    - name:                            "SAP_BASIS 750: SP 0017"
      archive:                         K-75017INSAPBASIS.SAR
      url:                             https://softwaredownloads.sap.com/file/0010000002325042019
      download:                        false

    - name:                            "SAP_BW 750: SP 0017"
      archive:                         K-75017INSAPBW.SAR
      url:                             https://softwaredownloads.sap.com/file/0010000002325072019
      download:                        false

    - name:                            "SAP_GWFND 750: SP 0017"
      archive:                         K-75017INSAPGWFND.SAR
      url:                             https://softwaredownloads.sap.com/file/0010000002325082019
      download:                        false

    - name:                            "SAP_ABA 750: SP 0018"
      archive:                         K-75018INSAPABA.SAR
      url:                             https://softwaredownloads.sap.com/file/0010000000673222020
      download:                        false

    - name:                            "SAP_BASIS 750: SP 0018"
      archive:                         K-75018INSAPBASIS.SAR
      url:                             https://softwaredownloads.sap.com/file/0010000000673242020
      download:                        false

    - name:                            "SAP_BW 750: SP 0018"
      archive:                         K-75018INSAPBW.SAR
      url:                             https://softwaredownloads.sap.com/file/0010000000673272020
      download:                        false

    - name:                            "SAP_GWFND 750: SP 0018"
      archive:                         K-75018INSAPGWFND.SAR
      url:                             https://softwaredownloads.sap.com/file/0010000000673282020
      download:                        false

    - name:                            "SAP_ABA 750: SP 0019"
      archive:                         K-75019INSAPABA.SAR
      url:                             https://softwaredownloads.sap.com/file/0010000001250502020
      download:                        false

    - name:                            "SAP_BASIS 750: SP 0019"
      archive:                         K-75019INSAPBASIS.SAR
      url:                             https://softwaredownloads.sap.com/file/0010000001250512020
      download:                        false

    - name:                            "SAP_BW 750: SP 0019"
      archive:                         K-75019INSAPBW.SAR
      url:                             https://softwaredownloads.sap.com/file/0010000001250522020
      download:                        false

    - name:                            "SAP_GWFND 750: SP 0019"
      archive:                         K-75019INSAPGWFND.SAR
      url:                             https://softwaredownloads.sap.com/file/0010000001250532020
      download:                        false

    - name:                            "SAP_ABA 750: SP 0020"
      archive:                         K-75020INSAPABA.SAR
      url:                             https://softwaredownloads.sap.com/file/0010000000074672021
      download:                        false

    - name:                            "SAP_BASIS 750: SP 0020"
      archive:                         K-75020INSAPBASIS.SAR
      url:                             https://softwaredownloads.sap.com/file/0010000000074682021
      download:                        false

    - name:                            "SAP_BW 750: SP 0020"
      archive:                         K-75020INSAPBW.SAR
      url:                             https://softwaredownloads.sap.com/file/0010000000074692021
      download:                        false

    - name:                            "SAP_GWFND 750: SP 0020"
      archive:                         K-75020INSAPGWFND.SAR
      url:                             https://softwaredownloads.sap.com/file/0010000000074702021
      download:                        false

    - name:                            "SAP_ABA 750: SP 0021"
      archive:                         K-75021INSAPABA.SAR
      url:                             https://softwaredownloads.sap.com/file/0010000000618092021
      download:                        false

    - name:                            "SAP_BASIS 750: SP 0021"
      archive:                         K-75021INSAPBASIS.SAR
      url:                             https://softwaredownloads.sap.com/file/0010000000618132021
      download:                        false

    - name:                            "SAP_BW 750: SP 0021"
      archive:                         K-75021INSAPBW.SAR
      url:                             https://softwaredownloads.sap.com/file/0010000000618142021
      download:                        false

    - name:                            "SAP_GWFND 750: SP 0021"
      archive:                         K-75021INSAPGWFND.SAR
      url:                             https://softwaredownloads.sap.com/file/0010000000618152021
      download:                        false

    - name:                            "SAP_ABA 750: SP 0022"
      archive:                         K-75022INSAPABA.SAR
      url:                             https://softwaredownloads.sap.com/file/0010000001100722021
      download:                        false

    - name:                            "SAP_BASIS 750: SP 0022"
      archive:                         K-75022INSAPBASIS.SAR
      url:                             https://softwaredownloads.sap.com/file/0010000001198852021
      download:                        false

    - name:                            "SAP_BW 750: SP 0022"
      archive:                         K-75022INSAPBW.SAR
      url:                             https://softwaredownloads.sap.com/file/0010000001100762021
      download:                        false

    - name:                            "SAP_GWFND 750: SP 0022"
      archive:                         K-75022INSAPGWFND.SAR
      url:                             https://softwaredownloads.sap.com/file/0010000001100772021
      download:                        false

    - name:                            "SAP_ABA 750: SP 0023"
      archive:                         K-75023INSAPABA.SAR
      url:                             https://softwaredownloads.sap.com/file/0010000000059732022
      download:                        false

    - name:                            "SAP_BASIS 750: SP 0023"
      archive:                         K-75023INSAPBASIS.SAR
      url:                             https://softwaredownloads.sap.com/file/0010000000059742022
      download:                        false

    - name:                            "SAP_BW 750: SP 0023"
      archive:                         K-75023INSAPBW.SAR
      url:                             https://softwaredownloads.sap.com/file/0010000000059752022
      download:                        false

    - name:                            "SAP_GWFND 750: SP 0023"
      archive:                         K-75023INSAPGWFND.SAR
      url:                             https://softwaredownloads.sap.com/file/0010000000059772022
      download:                        false

    - name:                            "SAP_ABA 750: SP 0024"
      archive:                         K-75024INSAPABA.SAR
      url:                             https://softwaredownloads.sap.com/file/0010000000536962022
      download:                        false

    - name:                            "SAP_BASIS 750: SP 0024"
      archive:                         K-75024INSAPBASIS.SAR
      url:                             https://softwaredownloads.sap.com/file/0010000000536972022
      download:                        false

    - name:                            "SAP_BW 750: SP 0024"
      archive:                         K-75024INSAPBW.SAR
      url:                             https://softwaredownloads.sap.com/file/0010000000536992022
      download:                        false

    - name:                            "SAP_GWFND 750: SP 0024"
      archive:                         K-75024INSAPGWFND.SAR
      url:                             https://softwaredownloads.sap.com/file/0010000000537002022
      download:                        false

    - name:                            "SAP_GWFND 750: SP 0025"
      archive:                         K-75025INSAPGWFND.SAR
      url:                             https://softwaredownloads.sap.com/file/0010000000974762022
      download:                        false

    - name:                            "SAP_UI 754: SP 0001"
      archive:                         K-75401INSAPUI.SAR
      url:                             https://softwaredownloads.sap.com/file/0010000001661402019
      download:                        false

    - name:                            "SAP_UI 754: SP 0002"
      archive:                         K-75402INSAPUI.SAR
      url:                             https://softwaredownloads.sap.com/file/0010000002197612019
      download:                        false

    - name:                            "SAP_UI 754: SP 0003"
      archive:                         K-75403INSAPUI.SAR
      url:                             https://softwaredownloads.sap.com/file/0010000000380882020
      download:                        false

    - name:                            "SAP_UI 754: SP 0004"
      archive:                         K-75404INSAPUI.SAR
      url:                             https://softwaredownloads.sap.com/file/0010000000876572020
      download:                        false

    - name:                            "SAP_UI 754: SP 0005"
      archive:                         K-75405INSAPUI.SAR
      url:                             https://softwaredownloads.sap.com/file/0010000001523772020
      download:                        false

    - name:                            "SAP_UI 754: SP 0006"
      archive:                         K-75406INSAPUI.SAR
      url:                             https://softwaredownloads.sap.com/file/0010000000325802021
      download:                        false

    - name:                            "SAP_UI 754: SP 0007"
      archive:                         K-75407INSAPUI.SAR
      url:                             https://softwaredownloads.sap.com/file/0010000000771642021
      download:                        false

    - name:                            "SAP_UI 754: SP 0008"
      archive:                         K-75408INSAPUI.SAR
      url:                             https://softwaredownloads.sap.com/file/0010000001264832021
      download:                        false

    - name:                            "SAP_UI 754: SP 0009"
      archive:                         K-75409INSAPUI.SAR
      url:                             https://softwaredownloads.sap.com/file/0010000000299862022
      download:                        false

    - name:                            "SAP_UI 754: SP 0010"
      archive:                         K-75410INSAPUI.SAR
      url:                             https://softwaredownloads.sap.com/file/0010000000689632022
      download:                        false

    - name:                            "SAP_UI 754: SP 0011"
      archive:                         K-75411INSAPUI.SAR
      url:                             https://softwaredownloads.sap.com/file/0010000001058842022
      download:                        false

    - name:                            "SAP_UI 754 Update: Meta-Commandfile"
      archive:                         K-754BHINSAPUI.SAR
      url:                             https://softwaredownloads.sap.com/file/0010000000183702019
      download:                        false

    - name:                            "SPAM/SAINT Update - Version 750/0082"
      archive:                         KD75082.SAR
      url:                             https://softwaredownloads.sap.com/file/0010000000652242022
      download:                        false

    - name:                            "Attribute Change Package 06 for SAP_BASIS 750"
      archive:                         SAP_BASIS750.SAR
      url:                             https://softwaredownloads.sap.com/file/0010000000062582015
      download:                        false

    - name:                            "Attribute Change Package 07 for SAP_BW 750"
      archive:                         SAP_BW750.SAR
      url:                             https://softwaredownloads.sap.com/file/0010000000067382016
      download:                        false

    - name:                            "Attribute Change Package 03 for SAP_GWFND 750"
      archive:                         SAP_GWFND750.SAR
      url:                             https://softwaredownloads.sap.com/file/0010000000067402016
      download:                        false

    - name:                            "Attribute Change Package 06 for SAP_UI 754"
      archive:                         SAP_UI754.SAR
      url:                             https://softwaredownloads.sap.com/file/0010000000031692020
      download:                        false

    - name:                            "Attribute Change Package 45 for ST-PI 740"
      archive:                         ST-PI740.SAR
      url:                             https://softwaredownloads.sap.com/file/0010000000297212015
      download:                        false

  templates:
    - name:                            "SAP_NETWEAVER_7_5 ini file"
      file:                            "SAP_NETWEAVER_7_5.inifile.params"
      override_target_location:        "{{ target_media_location }}/config"

  stackfiles:
    - name:                            "Download Basket JSON Manifest"
      file:                            "response.json"
      override_target_location:        "{{ target_media_location }}/config"

    - name:                            "Download Basket Spreadsheet"
      file:                            "MP_Excel_2001345454_2022106_SWC.xls"
      override_target_location:        "{{ target_media_location }}/config"

    - name:                            "Download Basket Plan"
      file:                            "MP_Plan_2001345454_2022106_.pdf"
      override_target_location:        "{{ target_media_location }}/config"

    - name:                            "Download Basket Stack text"
      file:                            "MP_Stack_2001345454_2022106_.txt"
      override_target_location:        "{{ target_media_location }}/config"

    - name:                            "Download Basket Stack text"
      file:                            "MP_Stack_2001345454_2022106_.txt"
      override_target_location:        "{{ target_media_location }}/config"

    - name:                            "Download Basket Stack XML"
      file:                            "MP_Stack_2001345454_2022106_.xml"
      override_target_location:        "{{ target_media_location }}/config"

    - name:                            "Download Basket permalinks"
      file:                            "myDownloadBasketFiles.txt"
      override_target_location:        "{{ target_media_location }}/config"

...<|MERGE_RESOLUTION|>--- conflicted
+++ resolved
@@ -35,11 +35,7 @@
       checksum:                        0808008d58f45d52b8ce38175117a37c97c133e939434644f95e6c6d815370fb
       filename:                        SAPCAR.exe
       url:                             https://softwaredownloads.sap.com/file/0020000000098632022
-<<<<<<< HEAD
-
-=======
       
->>>>>>> 3e87a5c9
     - name:                            "Kernel Part II (753)"
       archive:                         SAPEXEDB_1000-80002611.SAR
       url:                             https://softwaredownloads.sap.com/file/0020000000360542022
