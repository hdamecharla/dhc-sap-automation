---
# API Input template with defaults

become_user_name:                       root
oracle_user_name:                       oracle
orchestration_ansible_user:             azureadm
# ------------------- Begin - SDAF Ansible Version ---------------------------8
<<<<<<< HEAD
SDAF_Version:                   "3.11.3.0"
=======
SDAF_Version:                   "3.12.0.0"
>>>>>>> 7029e1b2
# ------------------- End - SDAF Ansible Version ---------------------------8

# ------------------- Begin - OS Config Settings variables -------------------8
chrony_pool:                            ""
chrony_servers:                         []
timezone:                               "Etc/GMT"
# -------------------- End - OS Config Settings variables --------------------8

# --------------------- Begin - BOM Processing variables ---------------------8
# Default BoM Processing variables
bom_suffix:                             ""                                      # MKD 20221201 Dynamic BOM
sapbits_bom_files:                      "sapfiles"
target_media_location:                  "/usr/sap/install"

sapinst_path:                           "/usr/sap/install/SWPM"
# download_directory:                     "/mnt/downloads"                      # MKD 20221212 Dynamic BOM - become root mitigation
# download_directory:                     "~/tmp/downloads"
# KFO 20220102 ansible_env.HOME is not available on Windows
download_directory:                     "{% if ansible_env.HOME is defined %}{{ ansible_env.HOME }}{% else %}/mnt/downloads{% endif %}/tmp/downloads"
check_storage_account:                  true
bom_processing_become:                  true                                    # BOM processing as root user
deployer_free_temp_disk_space:          100                                     # Free disk space requirement on deployer
is_run_with_infraCreate_only:           false                                   # For situations when you want to run the playbooks 01 & 02 without a BOM
is_executed_by_acss:                    false                                   # For situations when code is executed by acss
BOM_directory:                         "{{ playbook_dir }}/BOM-catalog"

always_upload_jinja_templates:         true
swpm_version:                          "SWPM20"
# -------------------------------------+---------------------------------------8

# SAP Configuration for templates and install
hana_use_master_password:              y
hana_password_copy:                    ""
hana_backup_path:                      /hana/backup
sap_sid:                               ""                                      # REQUIRED - SAP Install
download_basket_dir:                   "{{ target_media_location }}/download_basket"
db_sid:                                "XDB"                                   # Default
db_instance_number:                    "00"                                    # Default
hana_schema:                           "SAPHANADB"
pas_instance_number:                   "00"
web_instance_number:                   "00"
main_password:                         ""                                      # SAP Install
sap_fqdn:                              ""                                      # SAP Install
sapadm_uid:                            2100
sapinst_gid:                           2001
sapsys_gid:                            2000
drop_schema:                           false

sap_trans_permissions:                 775
use_msi_for_clusters:                  false
hana_components:                       "all"

instance_type:                         "ASCS"

dbload_retry_count:                    120

single_server:                         false

# Default sizes for volumes

sapmnt_volume_size:                    32g
usrsap_volume_size:                    32g
hanashared_volume_size:                32g

hana_data_stripe_size:                 256
hana_log_stripe_size:                  64
hana_bkp_stripe_size:                  1024

db2_log_stripe_size:                   64
db2_data_stripe_size:                  256
db2_temp_stripe_size:                  128

sybase_data_stripe_size:               256
sybase_log_stripe_size:                64
sybase_temp_stripe_size:               128

oracle_data_stripe_size:               256
oracle_log_stripe_size:                128

default_stripe_size:                   128

# Custom virtual hostnames
custom_db_virtual_hostname:            ""
custom_ers_virtual_hostname:           ""
custom_pas_virtual_hostname:           ""
custom_scs_virtual_hostname:           ""

# Custom ASCS and ERS NFS filesystem devices when not using AFS or ANF
ascs_filesystem_device:                ""
ers_filesystem_device:                 ""

# DB2 specific parameters
db2sysadm_gid:                         3000
db2sysctrl_gid:                        3001
db2sysmaint_gid:                       3002
db2sysmon_gid:                         3003
db2sidadm_uid:                         3004
db2sapsid_uid:                         3005 # Uid of the database connect user
db2hadr_port1:                         51012
db2hadr_port2:                         51013
# Name of the database connect user for ABAP. Default value is 'sap<sapsid>'.
db2_abap_connect_user:                 ""

tmp_directory:                         "/var/tmp"
url_internet:                          "https://azure.status.microsoft/en-us/status"                 # URL to use for internet access checks"
check_outbound:                        false

# ASE specific parameters
# ase_sid:                     "ASE"
asesysadm_gid:                         5000
asedbadm_gid:                          5001
asesidadm_uid:                         5002
asesapsid_uid:                         5003

# Oracle specific parameters
ora_sid:                               "ORA"
dba_gid:                               3100
oper_gid:                              3101
asmoper_gid:                           3102
asmadmin_gid:                          3103
asmdba_gid:                            3104
oinstall_gid:                          3105
backupdba_gid:                         3106
dgdba_gid:                             3107
kmdba_gid:                             3108
racdba_gid:                            3109
orasid_uid:                            3100
oracle_uid:                            3101
hdbshm_gid:                            2002
observer_uid:                          4000
scs_instance_number:                   "00"                                    # SAP Install
ers_instance_number:                   "02"
app_instance_number:                   "00"
sidadm_uid:                            2003
hdbadm_uid:                            2200
scs_lb_ip:                             ""                                      # SAP HA
database_loadbalancer_ip:              ""                                      # SAP HA
reinstall:                             false                                   # Provide a way to override the idempotency flags for SAP tasks

ora_release:                           19
ora_version:                           19.0.0
ora_supported_version:                 19
ora_compatible:                        19.0.0.0.0

PLATFORM:                              ""
platform:                              ""
password_cockpit_admin:                ""
password_db_systemdb:                  ""
password_ha_db_cluster:                ""
password_os_sapadm:                    ""
password_os_sidadm:                    ""
password_db_xsa_admin:                 ""

download_templates:                     false
prometheus:                             false                                   # Install Prometheus Monitoring Agent

# ------------------- Begin - Windows Processing variables -------------------8
# Default BoM Processing variables for Windows
target_media_location_windows:         'C:\sap'                                # Default
sap_drive:                             'S:'
download_directory_windows:            '\\{{ scs_server }}\SAP'
download_directory_Drive:              'Z:'
sap_deployment_automation:             'C:\sap_deployment_automation'
tmp_directory_windows:                 '{{ sap_deployment_automation }}\tmp\'
log_dir_windows:                       '{{ sap_deployment_automation }}\logs\'
mssserver_version:                     'mssserver2019'
# log_file_windows:                       'C:\Program Files'

# Windows AD specific parameters
domain_name:
domain_ou_path:                         ""
domain_service_account:                 "{{ adsvc_account }}"
domain_service_password:                "{{ adsvc_password }}"
domain_user:                            '{{ sap_sid }}adm@{{ domain_name }}'
domain_user_password:                   "{{ winadm_password }}"
sid_service_password:                   "{{ svc_password }}"
win_sap_admin:                          "SAP_{{ sap_sid | upper }}_GlobalAdmin"

# Windows patch releated parameters

win_updates_reject_list:                ["KB5034439"]
win_updates_accept_list:                []

# SQL Server specific parameters
use_sql_for_SAP:                        true
data_disks:                             F:\{{ sap_sid | upper }}DATA1\{{ sap_sid | upper }}4DATA1.mdf,G:\{{ sap_sid | upper }}DATA2\{{ sap_sid | upper }}4DATA2.mdf,H:\{{ sap_sid | upper }}DATA3\{{ sap_sid | upper }}4DATA3.mdf,I:\{{ sap_sid | upper }}DATA4\{{ sap_sid | upper }}4DATA4.mdf
log_disks:                              J:\{{ sap_sid | upper }}LOG1\{{ sap_sid | upper }}4LOG1.ldf

win_mapped_drive:                       Z

win_sql_svc_account:                    'NT SERVICE\MSSQLSERVER'
win_sqlagent_svc_account:               'NT SERVICE\SQLSERVERAGENT'
win_cluster_svc_account:                'NT SERVICE\ClusSvc'
mssql_instance_name:                    'MSSQLSERVER'
mssql_lb_probeport:                     59999
mssql_collation:                        'SQL_Latin1_General_CP850_BIN2'

# "CSD"  if you are using the cluster shared drive or Choose "FS" if you are using the File Share.
win_cluster_share_type:                 'CSD'

# -------------------------------------+---------------------------------------8

# Keyvault
deployer_kv_name_secret:                "deployer-kv-name"                      # Name of secret containing the deployer keyvault name in the workload zone keyvault
sapbits_location_secret:                "sapbits-location-base-path"            # Name of secret containing the SAP Binaries storage account container URL
sapbits_sas_token_secret:               "sapbits-sas-token"                     # Name of secret containing the SAP Binaries storage account SAS token

# NFS
NFS_provider:                           "NONE"
NFS_version:                            "NFSv4.1"
use_simple_mount:                       false

# Cluster - Defaults
# database_high_availability:            false
db_scale_out:                          false
database_cluster_type:                 "AFA"
db_no_standby:                         false                                    # when set to true, will deploy the scale out - ANF cluster without a standby node.
# scs_high_availability:                 false
scs_cluster_type:                      "AFA"
# Configure pacemaker for Azure scheduled events
cluster_use_scheduled_events_agent:    true
# Custom pacemaker NFS filesystem and SAP monitor timeouts
custom_cluster_fs_mon_timeout:         ""
custom_cluster_sap_mon_timeout:        ""

use_fence_kdump:                       false

# ------------------- Begin - SAP SWAP settings variables --------------------8
sap_swap:
  - { tier: "scs",                swap_size_mb: "4096"  }
  - { tier: "ers",                swap_size_mb: "4096"  }
  - { tier: "pas",                swap_size_mb: "20480" }
  - { tier: "app",                swap_size_mb: "20480" }
  - { tier: "web",                swap_size_mb: "20480" }
  - { tier: "hana",               swap_size_mb: "2048"  }
  - { tier: "db2",                swap_size_mb: "20480" }
  - { tier: "sybase",             swap_size_mb: "20480" }
  - { tier: "oracle",             swap_size_mb: "20480" }
  - { tier: "oracle-asm",         swap_size_mb: "20480" }
  - { tier: "oracle-multi-sid",   swap_size_mb: "20480" }
  - { tier: "observer",           swap_size_mb: "2048"  }
  - { tier: 'sqlserver',          swap_size_mb: '20480' }
# --------------------- End - SAP SWAP settings variables --------------------8

# ------------------- Begin - Azure Monitor for SAP (AMS) variables ------------8
ams_resource_id:                        ""
enable_os_monitoring:                   false
enable_ha_monitoring:                   false
# ------------------- End - Azure Monitor for SAP (AMS) variables --------------8

# ------------------- Begin - SAP CAL Integration variables --------------------8
enable_sap_cal:                         false
calapi_kv:                              ""
sap_cal_product_name:                   ""
# ------------------- End - SAP CAL Integration variables ----------------------8

python_version:                        "python3"<|MERGE_RESOLUTION|>--- conflicted
+++ resolved
@@ -5,11 +5,7 @@
 oracle_user_name:                       oracle
 orchestration_ansible_user:             azureadm
 # ------------------- Begin - SDAF Ansible Version ---------------------------8
-<<<<<<< HEAD
-SDAF_Version:                   "3.11.3.0"
-=======
 SDAF_Version:                   "3.12.0.0"
->>>>>>> 7029e1b2
 # ------------------- End - SDAF Ansible Version ---------------------------8
 
 # ------------------- Begin - OS Config Settings variables -------------------8
