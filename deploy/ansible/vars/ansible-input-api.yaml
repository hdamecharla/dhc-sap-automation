---
# API Input template with defaults

become_user_name:                       root

# ------------------- Begin - OS Config Settings variables -------------------8
chrony_pool:                            ""
chrony_servers:                         []
timezone:                               "Etc/GMT"
# -------------------- End - OS Config Settings variables --------------------8

# --------------------- Begin - BOM Processing variables ---------------------8
# Default BoM Processing variables
bom_suffix:                             "customer"                              # MKD 20221201 Dynamic BOM
sapbits_bom_files:                      "sapfiles"
target_media_location:                  "/usr/sap/install"
# download_directory:                     "/mnt/downloads"                      # MKD 20221212 Dynamic BOM - become root mitigation
download_directory:                     "~/tmp/downloads"
check_storage_account:                  true
bom_processing_become:                  true                                    # BOM processing as root user
deployer_free_temp_disk_space:          100                                     # Free disk space requirement on deployer
# -------------------------------------+---------------------------------------8

# Default BoM Processing variables for Windows
target_media_location_windows:          'C:\sap'                                # Default
sap_drive:                              'S:'
download_directory_windows:             '\\{{ scs_server }}\SAP'
download_directory_Drive:               'Z:'
sap_deployment_automation:              'C:\sap_deployment_automation'
tmp_directory_windows:                  '{{ sap_deployment_automation }}\tmp'
log_dir_windows:                        '{{ sap_deployment_automation }}\logs'
mssserver_version:                      'mssserver2019'
# log_file_windows:                       'C:\Program Files'

BOM_directory:                          "{{ playbook_dir }}/BOM-catalog"

always_upload_jinja_templates:          true

# SAP Configuration for templates and install
hana_backup_path:                       /hana/backup
aas_hostname:                           ""
aas_instance_number:                    ""
sap_sid:                                ""                                      # REQUIRED - SAP Install
download_basket_dir:                    "{{ target_media_location }}/download_basket"
hdb_hostname:                           ""
db_sid:                                 "XDB"                                   # Default
db_instance_number:                     "00"                                    # Default
hana_schema:                            "SAPHANADB"
pas_hostname:                           ""
pas_instance_number:                    "00"
web_instance_number:                    "00"
password_hana_system:                   ""
main_password:                          ""                                      # SAP Install
sap_fqdn:                               ""                                      # SAP Install
sapadm_uid:                             2100
sapinst_gid:                            2001
sapsys_gid:                             2000
drop_schema:                            false

sap_trans_permissions:                  775

use_msi_for_clusters:                   false

hana_components:                        "all"

# DB2 specific parameters
# db2_sid:                                "DB6"
db2sysadm_gid:                          3000
db2sysctrl_gid:                         3001
db2sysmaint_gid:                        3002
db2sysmon_gid:                          3003
db2sidadm_uid:                          3004
db2sapsid_uid:                          3005
db2hadr_port1:                          51012
db2hadr_port2:                          51013

tmp_directory:                          "/var/tmp"
url_internet:                           "http://www.github.com"                 # URL to use for internet access checks"
check_outbound:                         false

# Oracle specific parameters
<<<<<<< HEAD
ora_sid:                               "ORA"
dba_gid:                               3100
oper_gid:                              3101
asmoper_gid:                           3102
asmadmin_gid:                          3103
asmdba_gid:                            3104
oinstall_gid:                          3105
orasid_uid:                            3100
oracle_uid:                            3101
hdbshm_gid:                            2002
observer_uid:                          4000
scs_hostname:                          ""
scs_instance_number:                   "00" # SAP Install
ers_instance_number:                   "02"
app_instance_number:                   "00"
sidadm_uid:                            2003
hdbadm_uid:                            2200
scs_lb_ip:                             "" # SAP HA
db_lb_ip:                              "" # SAP HA
reinstall:                             false # Provide a way to override the idempotency flags for SAP tasks

ora_release:                           19
ora_version:                           19.0.0
ora_supported_version:                 19
ora_compatible:                        19.0.0.0.0

orchestration_ansible_user:            azureadm

PLATFORM:                              ""
platform:                              ""

password_cockpit_admin:                ""
password_db_systemdb:                  ""
password_ha_db_cluster:                ""
password_os_sapadm:                    ""
password_os_sidadm:                    ""
password_db_xsa_admin:                 ""

download_templates:                    false
prometheus:                            false # Install Prometheus Monitoring Agent
=======
ora_sid:                                "ORA"
dba_gid:                                3000
oper_gid:                               3001
asmoper_gid:                            3002
asmadmin_gid:                           3003
asmdba_gid:                             3004
oinstall_gid:                           3005
orasid_uid:                             3000
oracle_uid:                             3001
hdbshm_gid:                             2002
observer_uid:                           4000
scs_hostname:                           ""
scs_instance_number:                    "00"                                    # SAP Install
ers_instance_number:                    "02"
app_instance_number:                    "00"
sidadm_uid:                             2003
hdbadm_uid:                             2200
scs_lb_ip:                              ""                                      # SAP HA
db_lb_ip:                               ""                                      # SAP HA
reinstall:                              false                                   # Provide a way to override the idempotency flags for SAP tasks

ora_release:                            19
ora_version:                            19.0.0
ora_supported_version:                  19
ora_compatible:                         19.0.0.0.0
orchestration_ansible_user:             azureadm
PLATFORM:                               ""
platform:                               ""

password_cockpit_admin:                 ""
password_db_systemdb:                   ""
password_ha_db_cluster:                 ""
password_os_sapadm:                     ""
password_os_sidadm:                     ""
password_db_xsa_admin:                  ""

download_templates:                     false
prometheus:                             false                                   # Install Prometheus Monitoring Agent
>>>>>>> 8d6e7665

# Keyvault
deployer_kv_name_secret:                "deployer-kv-name"                      # Name of secret containing the deployer keyvault name in the workload zone keyvault
sapbits_location_secret:                "sapbits-location-base-path"            # Name of secret containing the SAP Binaries storage account container URL
sapbits_sas_token_secret:               "sapbits-sas-token"                     # Name of secret containing the SAP Binaries storage account SAS token

# NFS
NFS_provider:                           "NONE"

# Windows AD specific parameters
domain_name:
domain:
domain_service_account:                 "{{ adsvc_account }}"
domain_service_password:                "{{ adsvc_password }}"
domain_user:                            '{{ domain }}\{{ sap_sid }}adm'
domain_user_password:                   "{{ winadm_password }}"
sid_service_password:                   "{{ svc_password }}"
win_sap_admin:                          "SAP_{{ sap_sid | upper }}_GlobalAdmin"

# SQL Server specific parameters
use_sql_for_SAP:                        true
data_disks:                             F:\{{ sap_sid | upper }}DATA1\{{ sap_sid | upper }}4DATA1.mdf,G:\{{ sap_sid | upper }}DATA2\{{ sap_sid | upper }}4DATA2.mdf,H:\{{ sap_sid | upper }}DATA3\{{ sap_sid | upper }}4DATA3.mdf,I:\{{ sap_sid | upper }}DATA4\{{ sap_sid | upper }}4DATA4.mdf
log_disks:                              J:\{{ sap_sid | upper }}LOG1\{{ sap_sid | upper }}4LOG1.ldf

win_mapped_drive:                       Z
# ------------------- Begin - SAP SWAP settings variables --------------------8
sap_swap:
  - { tier: "scs",                swap_size_mb: "4096"  }
  - { tier: "ers",                swap_size_mb: "4096"  }
  - { tier: "pas",                swap_size_mb: "20480" }
  - { tier: "app",                swap_size_mb: "20480" }
  - { tier: "web",                swap_size_mb: "4096"  }
  - { tier: "hana",               swap_size_mb: "2048"  }
  - { tier: "db2",                swap_size_mb: "20480" }
  - { tier: "oracle",             swap_size_mb: "20480" }
  - { tier: "oracle-asm",         swap_size_mb: "20480" }
  - { tier: "oracle-multi-sid",   swap_size_mb: "20480" }
  - { tier: "observer",           swap_size_mb: "2048"  }
  - { tier: 'sqlserver',          swap_size_mb: '20480' }
  # --------------------- End - SAP SWAP settings variables --------------------8<|MERGE_RESOLUTION|>--- conflicted
+++ resolved
@@ -79,57 +79,15 @@
 check_outbound:                         false
 
 # Oracle specific parameters
-<<<<<<< HEAD
-ora_sid:                               "ORA"
-dba_gid:                               3100
-oper_gid:                              3101
-asmoper_gid:                           3102
-asmadmin_gid:                          3103
-asmdba_gid:                            3104
-oinstall_gid:                          3105
-orasid_uid:                            3100
-oracle_uid:                            3101
-hdbshm_gid:                            2002
-observer_uid:                          4000
-scs_hostname:                          ""
-scs_instance_number:                   "00" # SAP Install
-ers_instance_number:                   "02"
-app_instance_number:                   "00"
-sidadm_uid:                            2003
-hdbadm_uid:                            2200
-scs_lb_ip:                             "" # SAP HA
-db_lb_ip:                              "" # SAP HA
-reinstall:                             false # Provide a way to override the idempotency flags for SAP tasks
-
-ora_release:                           19
-ora_version:                           19.0.0
-ora_supported_version:                 19
-ora_compatible:                        19.0.0.0.0
-
-orchestration_ansible_user:            azureadm
-
-PLATFORM:                              ""
-platform:                              ""
-
-password_cockpit_admin:                ""
-password_db_systemdb:                  ""
-password_ha_db_cluster:                ""
-password_os_sapadm:                    ""
-password_os_sidadm:                    ""
-password_db_xsa_admin:                 ""
-
-download_templates:                    false
-prometheus:                            false # Install Prometheus Monitoring Agent
-=======
 ora_sid:                                "ORA"
-dba_gid:                                3000
-oper_gid:                               3001
-asmoper_gid:                            3002
-asmadmin_gid:                           3003
-asmdba_gid:                             3004
-oinstall_gid:                           3005
-orasid_uid:                             3000
-oracle_uid:                             3001
+dba_gid:                                3100
+oper_gid:                               3101
+asmoper_gid:                            3102
+asmadmin_gid:                           3103
+asmdba_gid:                             3104
+oinstall_gid:                           3105
+orasid_uid:                             3100
+oracle_uid:                             3101
 hdbshm_gid:                             2002
 observer_uid:                           4000
 scs_hostname:                           ""
@@ -159,7 +117,6 @@
 
 download_templates:                     false
 prometheus:                             false                                   # Install Prometheus Monitoring Agent
->>>>>>> 8d6e7665
 
 # Keyvault
 deployer_kv_name_secret:                "deployer-kv-name"                      # Name of secret containing the deployer keyvault name in the workload zone keyvault
