--- conflicted
+++ resolved
@@ -1,13 +1,8 @@
-<<<<<<< HEAD
-=======
-
->>>>>>> b947b63c009704305dfd650a1a8eed58f81cbfc7
+
 $Organization = $Env:ADO_ORGANIZATION
 
 $Project = $Env:ADO_PROJECT
 
-<<<<<<< HEAD
-=======
 if ($Organization.Length -eq 0) {
   Write-Host "Organization is not set"
   $Organization = Read-Host "Enter your ADO organization URL"
@@ -25,14 +20,8 @@
 }
 
 
-<<<<<<< HEAD
->>>>>>> b947b63c009704305dfd650a1a8eed58f81cbfc7
-$MgmtPrefix = $YourPrefix + "-SDAF-MGMT"
-$DEVPrefix = $YourPrefix + "-SDAF-DEV"
-=======
 $MgmtPrefix = "SDAF-MGMT"
 $DEVPrefix = "SDAF-DEV"
->>>>>>> 3bc1fc62
 $Name = $MgmtPrefix + "-configuration-app"
 
 if ($Env:SDAF_APP_NAME.Length -ne 0) {
@@ -41,8 +30,6 @@
 
 $ControlPlaneSubscriptionID = $Env:ControlPlaneSubscriptionID
 $DevSubscriptionID = $Env:DevSubscriptionID
-<<<<<<< HEAD
-=======
 $ControlPlaneSubscriptionName = $Env:ControlPlaneSubscriptionName
 $DevSubscriptionName = $Env:DevSubscriptionName
 
@@ -69,13 +56,8 @@
 
 az config set extension.use_dynamic_install=yes_without_prompt --only-show-errors
 
-<<<<<<< HEAD
-az login --only-show-errors
->>>>>>> b947b63c009704305dfd650a1a8eed58f81cbfc7
-=======
 az devops configure --defaults organization=$Env:ADO_ORGANIZATION project=$Env:ADO_PROJECT
 az login --scope https://graph.microsoft.com//.default
->>>>>>> 3bc1fc62
 
 $url = ( az devops project list --organization $Organization --query "value | [0].url")
 if ($url.Length -eq 0) {
@@ -86,13 +68,8 @@
 $idx = $url.IndexOf("_api")
 $pat_url = ($url.Substring(0, $idx) + "_usersSettings/tokens").Replace("""", "")
 
-<<<<<<< HEAD
-<<<<<<< HEAD
-=======
-=======
 $project_id = (az devops project list --organization $Env:ADO_ORGANIZATION --query "[value[]] | [0] | [? name=='$Env:ADO_PROJECT'].id | [0]").Replace("""", "")
 $permissions_url = $url.Substring(0, $idx) + $project_id + "/_settings/repositories?_a=permissions"
->>>>>>> 3bc1fc62
 $GroupID = (az pipelines variable-group list --project $Project --organization $Organization --query "[?name=='SDAF-MGMT'].id | [0]" --only-show-errors )
 if ($GroupID.Length -eq 0) {
   Write-Host "Could not find variable group SDAF-MGMT"
@@ -101,12 +78,7 @@
 
 Write-Host "Found group ID $GroupID"
 
-<<<<<<< HEAD
->>>>>>> b947b63c009704305dfd650a1a8eed58f81cbfc7
-Write-Host "The browser will now open, please create a Personal Access Token. Ensure that Read & manage is selected for Agent Pools, Read & write is selected for Code, Read & execute is selected for Build, and Read, create, & manage is selected for Variable Groups"
-=======
 $AlreadySet = [Boolean](az pipelines variable-group variable list --group-id $GroupID --query PAT.isSecret --only-show-errors)
->>>>>>> 3bc1fc62
 
 if ($AlreadySet) {
   Write-Host "The PAT is already set"
@@ -115,37 +87,10 @@
   Write-Host "The browser will now open, please create a Personal Access Token. Ensure that Read & manage is selected for Agent Pools, Read & write is selected for Code, Read & execute is selected for Build, and Read, create, & manage is selected for Variable Groups"
   Start-Process $pat_url
 
-<<<<<<< HEAD
-$PAT = Read-Host -Prompt "Enter the PAT you just created" -AsSecureString
-<<<<<<< HEAD
-
-$pat_url = $url.Substring(0, $idx) + "_settings/agentpools"
-
-Write-Host "The browser will now open, please an Agent Pool with the name 'MGMT-POOL'. Ensure that the Agent Pool is define using the Self-hosted pool type."
-
-Start-Process $pat_url.Replace("""", "")
-
-
-$GroupID = (az pipelines variable-group list  --project $Project --query "[?name=='SDAF-MGMT'].id | [0]")
-
-Write-Host "Creating the App registration in Azure Active Directory"
-
-$found_appRegistration = (az ad app list --show-mine --query "[?displayName=='$Name'].displayName | [0]")
-
-if ($found_appRegistration -eq $Name) {
-  Write-Host "Found an existing SApp Registration" + $Name
-  $ExistingData = (az ad app list --show-mine --query "[?Name=='$app_name']| [0]") | ConvertFrom-Json
-  Write-Host "Updating the variable group (APP_REGISTRATION_APP_ID)"
-
-  az pipelines variable-group variable update --group-id $GroupID --project $Project --name "APP_REGISTRATION_APP_ID" --value $ExistingData.appId
-=======
-az pipelines variable-group variable update --group-id $GroupID --project $Project --organization $Organization --name "PAT" --value $PAT --secret true --only-show-errors
-=======
   $PAT = Read-Host -Prompt "Enter the PAT you just created"
   az pipelines variable-group variable update --group-id $GroupID --project $Project --organization $Organization --name "PAT" --value $PAT --secret true --only-show-errors
   <# Action when all if and elseif conditions are false #>
 }
->>>>>>> 3bc1fc62
 
 $pool_url = $url.Substring(0, $idx) + "_settings/agentpools"
 
@@ -175,7 +120,6 @@
   Write-Host "Updating the variable group (APP_REGISTRATION_APP_ID)"
 
   az pipelines variable-group variable update --group-id $GroupID --project $Project --organization $Organization --name "APP_REGISTRATION_APP_ID" --value $ExistingData.appId --only-show-errors
->>>>>>> b947b63c009704305dfd650a1a8eed58f81cbfc7
   Write-Host "Please update the WEB_APP_CLIENT_SECRET manually if needed in variable group SDAF-MGMT"
 
 }
