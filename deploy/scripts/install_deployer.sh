#!/bin/bash
#error codes include those from /usr/include/sysexits.h

#colors for terminal
boldreduscore="\e[1;4;31m"
boldred="\e[1;31m"
cyan="\e[1;36m"
resetformatting="\e[0m"

#External helper functions
#. "$(dirname "${BASH_SOURCE[0]}")/deploy_utils.sh"
full_script_path="$(realpath "${BASH_SOURCE[0]}")"
script_directory="$(dirname "${full_script_path}")"

#call stack has full scriptname when using source
source "${script_directory}/deploy_utils.sh"

#helper files
source "${script_directory}/helpers/script_helpers.sh"

#Internal helper functions
function showhelp {
    echo ""
    echo "#########################################################################################"
    echo "#                                                                                       #"
    echo "#                                                                                       #"
    echo "#   This file contains the logic to deploy the deployer.                                #"
    echo "#   The script experts the following exports:                                           #"
    echo "#                                                                                       #"
    echo "#     ARM_SUBSCRIPTION_ID to specify which subscription to deploy to                    #"
    echo "#     SAP_AUTOMATION_REPO_PATH the path to the folder containing the cloned sap-automation        #"
    echo "#                                                                                       #"
    echo "#   The script will persist the parameters needed between the executions in the         #"
    echo "#   [CONFIG_REPO_PATH]/.sap_deployment_automation folder                                #"
    echo "#                                                                                       #"
    echo "#                                                                                       #"
    echo "#   Usage: install_deployer.sh                                                          #"
    echo "#    -p deployer parameter file                                                         #"
    echo "#                                                                                       #"
    echo "#    -i interactive true/false setting the value to false will not prompt before apply  #"
    echo "#    -h Show help                                                                       #"
    echo "#                                                                                       #"
    echo "#   Example:                                                                            #"
    echo "#                                                                                       #"
    echo "#   [REPO-ROOT]deploy/scripts/install_deployer.sh \                                     #"
    echo "#      -p PROD-WEEU-DEP00-INFRASTRUCTURE.json \                                         #"
    echo "#      -i true                                                                          #"
    echo "#                                                                                       #"
    echo "#########################################################################################"
}


#process inputs - may need to check the option i for auto approve as it is not used
INPUT_ARGUMENTS=$(getopt -n install_deployer -o p:ih --longoptions parameterfile:,auto-approve,help -- "$@")
VALID_ARGUMENTS=$?

if [ "$VALID_ARGUMENTS" != "0" ]; then
    showhelp

fi

eval set -- "$INPUT_ARGUMENTS"
while :
do
    case "$1" in
        -p | --parameterfile)                      parameterfile="$2"               ; shift 2 ;;
        -i | --auto-approve)                       approve="--auto-approve"         ; shift ;;
        -h | --help)                               showhelp
        exit 3                           ; shift ;;
        --) shift; break ;;
    esac
done

deployment_system=sap_deployer

param_dirname=$(dirname "${parameterfile}")

echo "Parameter file: "${parameterfile}""

if [ ! -f "${parameterfile}" ]
then
    printf -v val %-40.40s "$parameterfile"
    echo ""
    echo "#########################################################################################"
    echo "#                                                                                       #"
    echo "#               Parameter file does not exist: ${val} #"
    echo "#                                                                                       #"
    echo "#########################################################################################"
    exit 2 #No such file or directory
fi

if [ "$param_dirname" != '.' ]; then
    echo ""
    echo "#########################################################################################"
    echo "#                                                                                       #"
    echo "#   Please run this command from the folder containing the parameter file               #"
    echo "#                                                                                       #"
    echo "#########################################################################################"
    exit 3
fi


# Check that parameter files have environment and location defined
validate_key_parameters "$parameterfile"
return_code=$?
if [ 0 != $return_code ]; then
    exit $return_code
fi

region=$(echo "${region}" | tr "[:upper:]" "[:lower:]")
# Convert the region to the correct code
get_region_code $region


key=$(echo "${parameterfile}" | cut -d. -f1)

#Persisting the parameters across executions
automation_config_directory=$CONFIG_REPO_PATH/.sap_deployment_automation/
generic_config_information="${automation_config_directory}"config
deployer_config_information="${automation_config_directory}""${environment}""${region_code}"

arm_config_stored=false
config_stored=false

param_dirname=$(pwd)

init "${automation_config_directory}" "${generic_config_information}" "${deployer_config_information}"

var_file="${param_dirname}"/"${parameterfile}"
# Check that the exports ARM_SUBSCRIPTION_ID and SAP_AUTOMATION_REPO_PATH are defined
validate_exports
return_code=$?
if [ 0 != $return_code ]; then
    exit $return_code
fi

terraform_module_directory="${SAP_AUTOMATION_REPO_PATH}"/deploy/terraform/bootstrap/"${deployment_system}"/
export TF_DATA_DIR="${param_dirname}"/.terraform

this_ip=$(curl -s ipinfo.io/ip) >/dev/null 2>&1
export TF_VAR_Agent_IP=$this_ip

ok_to_proceed=false
new_deployment=false

# Check that Terraform and Azure CLI is installed
validate_dependencies
return_code=$?
if [ 0 != $return_code ]; then
    exit $return_code
fi

if [ ! -d ./.terraform/ ]; then
    echo "#########################################################################################"
    echo "#                                                                                       #"
    echo "#                                   New deployment                                      #"
    echo "#                                                                                       #"
    echo "#########################################################################################"
    terraform -chdir="${terraform_module_directory}" init -backend-config "path=${param_dirname}/terraform.tfstate"
else
    if [ -f ./.terraform/terraform.tfstate ]; then
        if grep "azurerm" ./.terraform/terraform.tfstate ; then
            echo "#########################################################################################"
            echo "#                                                                                       #"
            echo "#                     The state is already migrated to Azure!!!                         #"
            echo "#                                                                                       #"
            echo "#########################################################################################"
            if [ $approve == "--auto-approve" ] ; then
                terraform -chdir="${terraform_module_directory}" init -upgrade=true -migrate-state -force-copy -backend-config "path=${param_dirname}/terraform.tfstate"
                terraform -chdir="${terraform_module_directory}" refresh -var-file="${var_file}"
            else
                read -p "Do you want to bootstrap the deployer again Y/N?"  ans
                answer=${ans^^}
                if [ $answer == 'Y' ]; then
                    terraform -chdir="${terraform_module_directory}" init -upgrade=true  -backend-config "path=${param_dirname}/terraform.tfstate"
                    terraform -chdir="${terraform_module_directory}" refresh -var-file="${var_file}"
                else
                    unset TF_DATA_DIR
                    exit 0
                fi
            fi
        else
            terraform -chdir="${terraform_module_directory}" init -upgrade=true -backend-config "path=${param_dirname}/terraform.tfstate"
        fi
    else
        terraform -chdir="${terraform_module_directory}" init -upgrade=true -backend-config "path=${param_dirname}/terraform.tfstate"
    fi
fi

extra_vars=""

if [ -f terraform.tfvars ]; then
    extra_vars=" -var-file=${param_dirname}/terraform.tfvars "
fi

terraform -chdir="${terraform_module_directory}"  refresh -var-file="${var_file}" $extra_vars


echo ""
echo "#########################################################################################"
echo "#                                                                                       #"
echo "#                             Running Terraform plan                                    #"
echo "#                                                                                       #"
echo "#########################################################################################"
echo ""

terraform -chdir="${terraform_module_directory}"  plan  -detailed-exitcode -var-file="${var_file}" $extra_vars | tee -a plan_output.log

return_value=$?
if [ 1 == $return_value ]
then
    echo ""
    echo "#########################################################################################"
    echo "#                                                                                       #"
    echo -e "#                             $boldreduscore Errors during the plan phase $resetformatting                              #"
    echo "#                                                                                       #"
    echo "#########################################################################################"
    echo ""
    if [ -f plan_output.log ]
    then
        cat plan_output.log
        rm plan_output.log
    fi
    unset TF_DATA_DIR
    exit $return_value
fi

if [ -f plan_output.log ]; then
    rm plan_output.log
fi

echo ""
echo "#########################################################################################"
echo "#                                                                                       #"
echo "#                             Running Terraform apply                                   #"
echo "#                                                                                       #"
echo "#########################################################################################"
echo ""

parallelism=10

#Provide a way to limit the number of parallell tasks for Terraform
if [[ -n "${TF_PARALLELLISM}" ]]; then
    parallelism=$TF_PARALLELLISM
fi

terraform -chdir="${terraform_module_directory}"  apply ${approve} -parallelism="${parallelism}" -var-file="${var_file}" $extra_vars -json | tee -a  apply_output.json
return_value=$?

rerun_apply=0
if [ -f apply_output.json ]
then
    errors_occurred=$(jq 'select(."@level" == "error") | length' apply_output.json)

    if [[ -n $errors_occurred ]]
    then
      echo ""
      echo "#########################################################################################"
      echo "#                                                                                       #"
      echo -e "#                          $boldreduscore!Errors during the apply phase!$resetformatting                              #"

      return_value=2
      all_errors=$(jq 'select(."@level" == "error") | {summary: .diagnostic.summary, detail: .diagnostic.detail}' apply_output.json)
      if [[ -n ${all_errors} ]]
      then
          readarray -t errors_strings < <(echo ${all_errors} | jq -c '.' )
          for errors_string in "${errors_strings[@]}"; do
              string_to_report=$(jq -c -r '.detail '  <<< "$errors_string" )
              if [[ -z ${string_to_report} ]]
              then
                  string_to_report=$(jq -c -r '.summary '  <<< "$errors_string" )
              fi

              echo -e "#                          $boldreduscore  $string_to_report $resetformatting"
              echo "##vso[task.logissue type=error]${string_to_report}"

          done

      fi
      echo "#                                                                                       #"
      echo "#########################################################################################"
      echo ""

      # Check for resource that can be imported
      existing=$(jq 'select(."@level" == "error") | {address: .diagnostic.address, summary: .diagnostic.summary}  | select(.summary | startswith("A resource with the ID"))' apply_output.json)
      if [[ -n ${existing} ]]
      then

          readarray -t existing_resources < <(echo ${existing} | jq -c '.' )
          for item in "${existing_resources[@]}"; do
            moduleID=$(jq -c -r '.address '  <<< "$item")
            resourceID=$(jq -c -r '.summary' <<< "$item" | awk -F'\"' '{print $2}')
            echo "Trying to import" $resourceID "into" $moduleID

            echo terraform -chdir="${terraform_module_directory}" import -var-file="${var_file}" $extra_vars $moduleID $resourceID
            terraform -chdir="${terraform_module_directory}" import -var-file="${var_file}" $extra_vars $moduleID $resourceID
          done
          rerun_apply=1
      fi
    fi

fi

if [ -f apply_output.json ]
then
    rm apply_output.json
fi

if [ $rerun_apply == 1 ] ; then
    echo ""
    echo "#########################################################################################"
    echo "#                                                                                       #"
    echo "#                          Re-running Terraform apply                                   #"
    echo "#                                                                                       #"
    echo "#########################################################################################"
    echo ""
    terraform -chdir="${terraform_module_directory}"  apply ${approve} -parallelism="${parallelism}" -var-file="${var_file}" $extra_vars -json | tee -a  apply_output.json
    return_value=$?
fi

return_value=$?

if [ -f apply_output.json ]
then
    errors_occurred=$(jq 'select(."@level" == "error") | length' apply_output.json)
    if [[ -n $errors_occurred ]]
    then
      echo ""
      echo "#########################################################################################"
      echo "#                                                                                       #"
      echo -e "#                          $boldreduscore!Errors during the apply phase!$resetformatting                              #"

      return_value=2
      all_errors=$(jq 'select(."@level" == "error") | {summary: .diagnostic.summary, detail: .diagnostic.detail}' apply_output.json)
      if [[ -n ${all_errors} ]]
      then
          readarray -t errors_strings < <(echo ${all_errors} | jq -c '.' )
          for errors_string in "${errors_strings[@]}"; do
              string_to_report=$(jq -c -r '.detail '  <<< "$errors_string" )
              if [[ -z ${string_to_report} ]]
              then
                  string_to_report=$(jq -c -r '.summary '  <<< "$errors_string" )
              fi

              echo -e "#                          $boldreduscore  $string_to_report $resetformatting"
              echo "##vso[task.logissue type=error]${string_to_report}"

          done

      fi
      echo "#                                                                                       #"
      echo "#########################################################################################"
      echo ""
<<<<<<< HEAD

      # Check for resource that can be imported

      existing=$(jq 'select(."@level" == "error") | {address: .diagnostic.address, summary: .diagnostic.summary}  | select(.summary | startswith("A resource with the ID"))' apply_output.json)
      if [[ -n ${existing} ]]
      then
        readarray -t existing_resources < <(echo ${existing} | jq -c '.' )
        for item in "${existing_resources[@]}"; do
            moduleID=$(jq -c -r '.address '  <<< "$item")
            resourceID=$(jq -c -r '.summary' <<< "$item" | awk -F'\"' '{print $2}')
            echo "Trying to import" $resourceID "into" $moduleID

            echo terraform -chdir="${terraform_module_directory}" import -var-file="${var_file}" $extra_vars $moduleID $resourceID
            terraform -chdir="${terraform_module_directory}" import -var-file="${var_file}" $extra_vars $moduleID $resourceID
        done
        terraform -chdir="${terraform_module_directory}"  apply ${approve} -parallelism="${parallelism}" -var-file="${var_file}" $extra_vars -json | tee -a  apply_output.json
        return_value=$?
      fi
=======
>>>>>>> c3d444af
    fi
else
  return_value=0
fi

keyvault=$(terraform -chdir="${terraform_module_directory}"  output deployer_kv_user_name | tr -d \")
temp=$(echo "${keyvault}" | grep "Warning")
if [ -z "${temp}" ]
then
    temp=$(echo "${keyvault}" | grep "Backend reinitialization required")
    if [ -z "${temp}" ]
    then
        touch "${deployer_config_information}"
        printf -v val %-.20s "$keyvault"

        echo ""
        echo "#########################################################################################"
        echo "#                                                                                       #"
        echo -e "#                Keyvault to use for SPN details:$cyan $val $resetformatting                 #"
        echo "#                                                                                       #"
        echo "#########################################################################################"
        echo ""

        save_config_var "keyvault" "${deployer_config_information}"
        return_value=0
    else
        return_value=2
    fi
fi
unset TF_DATA_DIR

exit $return_value<|MERGE_RESOLUTION|>--- conflicted
+++ resolved
@@ -351,7 +351,6 @@
       echo "#                                                                                       #"
       echo "#########################################################################################"
       echo ""
-<<<<<<< HEAD
 
       # Check for resource that can be imported
 
@@ -370,8 +369,6 @@
         terraform -chdir="${terraform_module_directory}"  apply ${approve} -parallelism="${parallelism}" -var-file="${var_file}" $extra_vars -json | tee -a  apply_output.json
         return_value=$?
       fi
-=======
->>>>>>> c3d444af
     fi
 else
   return_value=0
