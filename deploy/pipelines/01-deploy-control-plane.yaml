--- conflicted
+++ resolved
@@ -148,15 +148,6 @@
 
               echo -e "$green--- Deploy the Control Plane ---$reset"
 
-<<<<<<< HEAD
-              if [ -n $(PAT) ]; then
-                TF_VAR_agent_pat:      $(PAT)
-              fi
-
-              if [ -n $(POOL) ]; then
-                TF_VAR_agent_pool:     $(POOL)
-              fi
-=======
                 if [ -n $(PAT) ]; then
                   export TF_VAR_agent_pat=$(PAT); echo 'Deployer Agent PAT is defined'
                 fi
@@ -164,7 +155,6 @@
                 if [ -n $(POOL) ]; then
                   export TF_VAR_agent_pool=$(POOL); echo 'Deployer Agent Pool' ${TF_VAR_agent_pool}
                 fi
->>>>>>> 65587e95
 
                 $DEPLOYMENT_REPO_PATH/deploy/scripts/prepare_region.sh                   \
                   --deployer_parameter_file DEPLOYER/$(deployerfolder)/$(deployerconfig) \
