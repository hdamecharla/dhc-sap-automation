---
# /*---------------------------------------------------------------------------8
# |                                                                            |
# |               This pipeline deploys the control plane                      |
# |                                                                            |
# +------------------------------------4--------------------------------------*/

parameters:
  - name:                              deployer
    displayName:                       "Deployer configuration name, use the following syntax: ENV-LOCA-VNET-INFRASTRUCTURE"
    type:                              string
    default:                           MGMT-WEEU-DEP01-INFRASTRUCTURE

  - name:                              library
    displayName:                       "SAP Library configuration name, use the following syntax: ENV-LOCA-SAP_LIBRARY"
    type:                              string
    default:                           MGMT-WEEU-SAP_LIBRARY

  - name:                              environment
    displayName:                       "Environment name, MGMT, DEV, QA, etc"
    type:                              string
    default:                           MGMT

  - name:                              use_webapp_param
    displayName:                       "Deploy the configuration web application infrastructure"
    type:                              boolean
    default:                           true

  - name:                              deploy_webapp_software
    displayName:                       "Deploy the configuration web application software"
    type:                              boolean
    default:                           true

  - name:                              use_deployer
    displayName:                       Run on self hosted agent
    type:                              boolean
    default:                           false

  - name:                              sap_automation_repo_path
    displayName:                       The local path on the agent where the sap_automation repo can be found
    type:                              string

  - name:                              config_repo_path
    displayName:                       The local path on the agent where the config repo can be found
    type:                              string

  - name:                              connection_name
    displayName:                       Service Connection Name
    type:                              string

  - name:                              force_reset
    displayName:                       Force a re-install - may require multiple re-runs
    type:                              boolean
stages:
    - stage: Prepare_Deployer
      condition: and(not(failed()), not(canceled()))
      variables:
          - template:                  variables/01-deploy-control-plane-variables.yaml
            parameters:
                deployer:              ${{ parameters.deployer }}
                library:               ${{ parameters.library }}
                environment:           ${{ parameters.environment }}
                use_webapp_param:      ${{ parameters.use_webapp_param }}
                use_deployer:          ${{ parameters.use_deployer }}
      displayName:                     Prepare the self hosted agent(s)

      jobs:
          - job:                       Prepare_Deployer
            displayName:               Prepare the self hosted agent
            workspace:
                clean:                 all
            steps:
                - template:            templates\download.yaml
                - task:                PostBuildCleanup@3
                # Set Variables.
                - task:                AzureCLI@2
                  continueOnError:     false
                  inputs:
                    azureSubscription: ${{parameters.connection_name}}
                    scriptType:        bash
                    scriptLocation:    inlineScript
                    addSpnToEnvironment: true
                    inlineScript: |
                      #!/bin/bash

                        echo "##vso[build.updatebuildnumber]Deploying the control plane defined in $(deployerfolder) $(libraryfolder)"
                            green="\e[1;32m"
                            reset="\e[0m"
                            boldred="\e[1;31m"
                            cyan="\e[1;36m"

                            export ARM_CLIENT_ID=$servicePrincipalId

                            if [ -n "$(servicePrincipalKey)" ]; then
                                export ARM_CLIENT_SECRET=$servicePrincipalKey
                            else
                                export ARM_USE_OIDC=true
                                export ARM_USE_AZUREAD=true
                                export ARM_OIDC_TOKEN=$idToken
                            fi

                            export ARM_TENANT_ID=$tenantId
                            set -eu

                            file_deployer_tfstate_key=$(deployerfolder).tfstate

                            ENVIRONMENT=$(echo $(deployerfolder) | awk -F'-' '{print $1}' | xargs) ; echo Environment ${ENVIRONMENT}
                            LOCATION=$(echo $(deployerfolder) | awk -F'-' '{print $2}' | xargs) ;    echo Location ${LOCATION}
                            deployer_environment_file_name=$CONFIG_REPO_PATH/.sap_deployment_automation/${ENVIRONMENT}${LOCATION}

                        echo -e "$green--- Checkout $(Build.SourceBranchName) ---$reset"
                            cd $CONFIG_REPO_PATH
                            git checkout -q $(Build.SourceBranchName)
                        echo -e "$green--- Configure devops CLI extension ---$reset"
                            az config set extension.use_dynamic_install=yes_without_prompt
                            az --version

                            az extension add --name azure-devops --output none

                            echo "Agent:        " $(this_agent)
                            echo "Organization: " $(System.CollectionUri)
                            echo "Project:      " $(System.TeamProject)

                            az devops configure --defaults organization=$(System.CollectionUri) project='$(System.TeamProject)' --output none
                            export VARIABLE_GROUP_ID=$(az pipelines variable-group list --query "[?name=='$(variable_group)'].id | [0]")
                            echo "$(variable_group) id: ${VARIABLE_GROUP_ID}"


                            echo "${{ parameters.force_reset }}"
                            if [ "${{ parameters.force_reset }}" = "True" ]; then
                              echo "##vso[task.logissue type=warning]Forcing a re-install"
                              echo "running on $(this_agent)"
                              sed -i 's/step=1/step=0/' $deployer_environment_file_name
                              sed -i 's/step=2/step=0/' $deployer_environment_file_name
                              sed -i 's/step=3/step=0/' $deployer_environment_file_name

                              export FORCE_RESET=true
                              az_var=$(az pipelines variable-group variable list --group-id ${VARIABLE_GROUP_ID} --query "Deployer_Key_Vault.value"  --output tsv)
                              if [ -n "${az_var}" ]; then
                                key_vault="${az_var}" ; echo 'Deployer Key Vault' ${key_vault}
                              else
                                echo "Reading key vault from environment file"
                                key_vault=$(cat ${deployer_environment_file_name} | grep keyvault= -m1 | awk -F'=' '{print $2}' | xargs) ; echo 'Deployer Key Vault' ${key_vault}
                              fi

                              key_vault_id=$(az resource list --name "${key_vault}"  --resource-type Microsoft.KeyVault/vaults --query "[].id | [0]" -o tsv)
                              export TF_VAR_deployer_kv_user_arm_id=${key_vault_id}
                              if [ -n "${key_vault_id}" ]; then
                                this_ip=$(curl -s ipinfo.io/ip) >/dev/null 2>&1
                                az keyvault network-rule add --name ${key_vault} --ip-address ${this_ip} --subscription $(Terraform_Remote_Storage_Subscription) --only-show-errors --output none
                                ip_added=1
                              fi

                              tfstate_resource_id=$(az resource list --name $(Terraform_Remote_Storage_Account_Name) --subscription $(Terraform_Remote_Storage_Subscription) --resource-type Microsoft.Storage/storageAccounts --query "[].id | [0]" -o tsv)
                              if [ -n "${tfstate_resource_id}" ]; then
                                this_ip=$(curl -s ipinfo.io/ip) >/dev/null 2>&1
                                az storage account network-rule add --account-name $(Terraform_Remote_Storage_Account_Name) --resource-group $(Terraform_Remote_Storage_Resource_Group_Name)  --ip-address ${this_ip} --only-show-errors --output none
                              fi

                              export REINSTALL_ACCOUNTNAME=$(Terraform_Remote_Storage_Account_Name)
                              export REINSTALL_SUBSCRIPTION=$(Terraform_Remote_Storage_Subscription)
                              export REINSTALL_RESOURCE_GROUP=$(Terraform_Remote_Storage_Resource_Group_Name)
                              step=0
                            else
                              if [ -f ${deployer_environment_file_name} ]; then
                                step=$(cat ${deployer_environment_file_name}  | grep step= | awk -F'=' '{print $2}' | xargs) ; echo 'Step' ${step}
                                if [ "0" != ${step} ]; then
                                  exit 0
                                fi
                              fi
                            fi
                            echo "Agent: " $(this_agent)
                            if [ -z ${VARIABLE_GROUP_ID} ]; then
                                echo "##vso[task.logissue type=error]Variable group $(variable_group) could not be found."
                                exit 2
                            fi
                        echo -e "$green--- Variables ---$reset"
                            storage_account_parameter=""
                        echo -e "$green--- Validations ---$reset"
                            if [ -z ${TF_VAR_ansible_core_version} ]; then
                                export TF_VAR_ansible_core_version=2.15
                            fi
                            export TF_VAR_use_webapp=$(use_webapp)
                        echo -e "$green--- Update .sap_deployment_automation/config as SAP_AUTOMATION_REPO_PATH can change on devops agent ---$reset"
                            cd $CONFIG_REPO_PATH
                            mkdir -p .sap_deployment_automation
                            echo SAP_AUTOMATION_REPO_PATH=$SAP_AUTOMATION_REPO_PATH >.sap_deployment_automation/config
                        echo -e "$green--- File Validations ---$reset"
                            if [ ! -f ${CONFIG_REPO_PATH}/DEPLOYER/$(deployerfolder)/$(deployerconfig) ]; then
                                echo -e "$boldred--- File ${CONFIG_REPO_PATH}/DEPLOYER/$(deployerfolder)/$(deployerconfig) was not found ---$reset"
                                echo "##vso[task.logissue type=error]File ${CONFIG_REPO_PATH}/DEPLOYER/$(deployerfolder)/$(deployerconfig) was not found."
                                exit 2
                            fi
                            if [ ! -f ${CONFIG_REPO_PATH}/LIBRARY/$(libraryfolder)/$(libraryconfig) ]; then
                                echo -e "$boldred--- File ${CONFIG_REPO_PATH}/LIBRARY/$(libraryfolder)/$(libraryconfig)  was not found ---$reset"
                                echo "##vso[task.logissue type=error]File ${CONFIG_REPO_PATH}/LIBRARY/$(libraryfolder)/$(libraryconfig) was not found."
                                exit 2
                            fi
                        # Check if running on deployer
                        if [ ! -f /etc/profile.d/deploy_server.sh ]; then
                            echo -e "$green --- Install dos2unix ---$reset"
                            sudo apt-get -qq install dos2unix
                            sudo apt -qq install zip
                            echo -e "$green --- Install terraform ---$reset"
                            wget -q $(tf_url)
                            return_code=$?
                            if [ 0 != $return_code ]; then
                                echo "##vso[task.logissue type=error]Unable to download Terraform version $(tf_version)."
                                exit 2
                            fi
                            unzip -qq terraform_$(tf_version)_linux_amd64.zip ; sudo mv terraform /bin/
                            rm -f terraform_$(tf_version)_linux_amd64.zip
                            az extension add --name storage-blob-preview >/dev/null
                        fi
                        echo -e "$green--- Configure parameters ---$reset"
                            echo -e "$green--- Convert config files to UX format ---$reset"
                            dos2unix -q ${CONFIG_REPO_PATH}/DEPLOYER/$(deployerfolder)/$(deployerconfig)
                            dos2unix -q ${CONFIG_REPO_PATH}/LIBRARY/$(libraryfolder)/$(libraryconfig)
                            echo -e "$green--- Configuring variables ---$reset"
                            deployer_environment_file_name=$CONFIG_REPO_PATH/.sap_deployment_automation/${ENVIRONMENT}$LOCATION
                        echo -e "$green--- Deploy the Control Plane ---$reset"
                            if [ -n "$(PAT)" ]; then
                                echo 'Deployer Agent PAT is defined'
                            fi
                            if [ -n "$(POOL)" ]; then
                                echo 'Deployer Agent Pool' $(POOL)

                            fi
                            if [ -f ${CONFIG_REPO_PATH}/DEPLOYER/$(deployerfolder)/state.zip ]; then
<<<<<<< HEAD
                                pass=$(echo $DEPLOYER_RANDOM_ID_SEED | sed 's/-//g')
                                unzip -qq -o -P "${pass}" ${CONFIG_REPO_PATH}/DEPLOYER/$(deployerfolder)/state.zip -d ${CONFIG_REPO_PATH}/DEPLOYER/$(deployerfolder)
                            fi

=======
                                pass=$(echo $(System.CollectionId) | sed 's/-//g')
                                unzip -qq -o -P "${pass}" ${CONFIG_REPO_PATH}/DEPLOYER/$(deployerfolder)/state.zip -d ${CONFIG_REPO_PATH}/DEPLOYER/$(deployerfolder)
                            fi

                            ls -lart ${CONFIG_REPO_PATH}/DEPLOYER/$(deployerfolder)

>>>>>>> df063c58
                            if [ $(use_webapp) = "true" ]; then
                                echo "Use WebApp is selected"
                            else
                                echo "No WebApp"
                            fi

                            export TF_LOG_PATH=$CONFIG_REPO_PATH/.sap_deployment_automation/terraform.log
                            set +eu

                            if [ "$USE_MSI" = "true" ]; then
                              export ARM_CLIENT_SECRET=$servicePrincipalKey
                              export ARM_SUBSCRIPTION_ID=$ARM_SUBSCRIPTION_ID

                              $SAP_AUTOMATION_REPO_PATH/deploy/scripts/deploy_controlplane.sh                               \
                                --deployer_parameter_file ${CONFIG_REPO_PATH}/DEPLOYER/$(deployerfolder)/$(deployerconfig) \
                                --library_parameter_file ${CONFIG_REPO_PATH}/LIBRARY/$(libraryfolder)/$(libraryconfig)     \
                                --subscription $ARM_SUBSCRIPTION_ID  --auto-approve --ado --only_deployer --msi
                            else
                              $SAP_AUTOMATION_REPO_PATH/deploy/scripts/deploy_controlplane.sh                               \
                                --deployer_parameter_file ${CONFIG_REPO_PATH}/DEPLOYER/$(deployerfolder)/$(deployerconfig) \
                                --library_parameter_file ${CONFIG_REPO_PATH}/LIBRARY/$(libraryfolder)/$(libraryconfig)     \
                                --subscription $ARM_SUBSCRIPTION_ID --spn_id $ARM_CLIENT_ID                                \
                                --spn_secret $ARM_CLIENT_SECRET --tenant_id $ARM_TENANT_ID                                 \
                                --auto-approve --ado --only_deployer

                            fi
                            return_code=$?
                            echo "Return code from deploy_controlplane $return_code."

                            set -eu

                            echo -e "$green--- Adding deployment automation configuration to devops repository ---$reset"
                            added=0
                            cd $CONFIG_REPO_PATH
                            git pull -q
                            if [ -f ${deployer_environment_file_name} ]; then
                               file_deployer_tfstate_key=$(cat ${deployer_environment_file_name} | grep deployer_tfstate_key | awk -F'=' '{print $2}' | xargs)
                               if [ -z "$file_deployer_tfstate_key" ]; then
                                  file_deployer_tfstate_key=$DEPLOYER_TFSTATE_KEY
                               fi
                               echo 'Deployer State File' $file_deployer_tfstate_key
                               file_key_vault=$(cat ${deployer_environment_file_name} | grep keyvault= | awk -F'=' '{print $2}' | xargs)
                               echo 'Deployer Key Vault' ${file_key_vault}
                               deployer_random_id=$(cat ${deployer_environment_file_name} | grep deployer_random_id= | awk -F'=' '{print $2}' | xargs)
                               library_random_id=$(cat ${deployer_environment_file_name} | grep library_random_id= | awk -F'=' '{print $2}' | xargs)
                               echo 'Deployer Random ID' ${deployer_random_id}

                            fi
                        echo -e "$green--- Update repo ---$reset"
                            if [ -f .sap_deployment_automation/${ENVIRONMENT}${LOCATION} ]; then
                                git add .sap_deployment_automation/${ENVIRONMENT}${LOCATION}
                                added=1
                            fi
                            if [ -f ${CONFIG_REPO_PATH}/DEPLOYER/$(deployerfolder)/.terraform/terraform.tfstate ]; then
                              git add -f ${CONFIG_REPO_PATH}/DEPLOYER/$(deployerfolder)/.terraform/terraform.tfstate
                              added=1
                            fi
                            if [ -f ${CONFIG_REPO_PATH}/DEPLOYER/$(deployerfolder)/terraform.tfstate ]; then
                              sudo apt install zip
                              pass=$(echo $(System.CollectionId) | sed 's/-//g')
                              zip -j -P "${pass}" ${CONFIG_REPO_PATH}/DEPLOYER/$(deployerfolder)/state ${CONFIG_REPO_PATH}/DEPLOYER/$(deployerfolder)/terraform.tfstate
                              git add -f ${CONFIG_REPO_PATH}/DEPLOYER/$(deployerfolder)/state.zip
                              added=1
                            fi
                            if [ 1 = $added ]; then
                                git config --global user.email "$(Build.RequestedForEmail)"
                                git config --global user.name "$(Build.RequestedFor)"
                                git commit -m "Added updates from devops deployment $(Build.DefinitionName) [skip ci]"
                                git -c http.extraheader="AUTHORIZATION: bearer $(System.AccessToken)" push --set-upstream origin $(Build.SourceBranchName)
                            fi
                            if [ -f $CONFIG_REPO_PATH/.sap_deployment_automation/${ENVIRONMENT}${LOCATION}.md ]; then
                                echo "##vso[task.uploadsummary]$CONFIG_REPO_PATH/.sap_deployment_automation/${ENVIRONMENT}${LOCATION}.md"
                            fi
                        echo -e "$green--- Adding variables to the variable group:" $(variable_group) "---$reset"
                            if [ 0 = $return_code ]; then
                                az_var=$(az pipelines variable-group variable list --group-id ${VARIABLE_GROUP_ID} --query "Deployer_State_FileName.value")
                                if [ -z ${az_var} ]; then
                                    az pipelines variable-group variable create --group-id ${VARIABLE_GROUP_ID} --name Deployer_State_FileName --value ${file_deployer_tfstate_key} --output none --only-show-errors
                                else
                                    az pipelines variable-group variable update --group-id ${VARIABLE_GROUP_ID} --name Deployer_State_FileName --value ${file_deployer_tfstate_key} --output none --only-show-errors
                                fi
                                az_var=$(az pipelines variable-group variable list --group-id ${VARIABLE_GROUP_ID} --query "Deployer_Key_Vault.value")
                                if [ -z ${az_var} ]; then
                                    az pipelines variable-group variable create --group-id ${VARIABLE_GROUP_ID} --name Deployer_Key_Vault --value ${file_key_vault} --output none --only-show-errors
                                else
                                    az pipelines variable-group variable update --group-id ${VARIABLE_GROUP_ID} --name Deployer_Key_Vault --value ${file_key_vault} --output none --only-show-errors
                                fi
                                az_var=$(az pipelines variable-group variable list --group-id ${VARIABLE_GROUP_ID} --query "ControlPlaneEnvironment.value")
                                if [ -z ${az_var} ]; then
                                    az pipelines variable-group variable create --group-id ${VARIABLE_GROUP_ID} --name ControlPlaneEnvironment --value ${ENVIRONMENT} --output none --only-show-errors
                                else
                                    az pipelines variable-group variable update --group-id ${VARIABLE_GROUP_ID} --name ControlPlaneEnvironment --value ${ENVIRONMENT} --output none --only-show-errors
                                fi

                                az_var=$(az pipelines variable-group variable list --group-id ${VARIABLE_GROUP_ID} --query "ControlPlaneLocation.value")
                                if [ -z ${az_var} ]; then
                                    az pipelines variable-group variable create --group-id ${VARIABLE_GROUP_ID} --name ControlPlaneLocation --value ${LOCATION} --output none --only-show-errors
                                else
                                    az pipelines variable-group variable update --group-id ${VARIABLE_GROUP_ID} --name ControlPlaneLocation --value ${LOCATION} --output none --only-show-errors
                                fi

                                if [ -n "${deployer_random_id}" ] ; then
                                  az_var=$(az pipelines variable-group variable list --group-id ${VARIABLE_GROUP_ID} --query "DEPLOYER_RANDOM_ID_SEED.value")
                                  if [ -z ${az_var} ]; then
                                      az pipelines variable-group variable create --group-id ${VARIABLE_GROUP_ID} --name DEPLOYER_RANDOM_ID_SEED --value ${deployer_random_id} --output none --only-show-errors
                                  else
                                      az pipelines variable-group variable update --group-id ${VARIABLE_GROUP_ID} --name DEPLOYER_RANDOM_ID_SEED --value ${deployer_random_id} --output none --only-show-errors
                                  fi
                                fi


                            fi
                        exit $return_code

                  displayName: Prepare control plane
                  env:
                      CP_ARM_CLIENT_ID:               $(CP_ARM_CLIENT_ID)
                      CP_ARM_CLIENT_SECRET:           $(CP_ARM_CLIENT_SECRET)
                      ARM_SUBSCRIPTION_ID:            $(CP_ARM_SUBSCRIPTION_ID)
                      CP_ARM_TENANT_ID:               $(CP_ARM_TENANT_ID)
                      AZURE_DEVOPS_EXT_PAT:           $(PAT)
                      CONFIG_REPO_PATH:               ${{ parameters.config_repo_path }}/$(Deployment_Configuration_Path)
                      DEPLOYER_RANDOM_ID_SEED:        $(DEPLOYER_RANDOM_ID_SEED)
                      DEPLOYER_TFSTATE_KEY:           "${{ parameters.deployer }}.terraform.tfstate"
                      IS_PIPELINE_DEPLOYMENT:         true
                      POOL:                           $(POOL)
                      SAP_AUTOMATION_REPO_PATH:       ${{ parameters.sap_automation_repo_path }}
                      SYSTEM_ACCESSTOKEN:             $(System.AccessToken)
                      TF_APP_REGISTRATION_APP_ID:     $(APP_REGISTRATION_APP_ID)
                      TF_IN_AUTOMATION:               true
                      TF_LOG:                         $(TF_LOG)
                      TF_VAR_agent_ado_url:           $(System.CollectionUri)
                      TF_VAR_agent_pat:               $(PAT)
                      TF_VAR_agent_pool:              $(POOL)
                      TF_VAR_ansible_core_version:    $(ansible_core_version)
                      TF_VAR_app_registration_app_id: $(APP_REGISTRATION_APP_ID)
                      TF_VAR_deployer_kv_user_arm_id: $(Deployer_Key_Vault)
                      TF_VAR_spn_id:                  $(CP_ARM_OBJECT_ID)
                      TF_VAR_tf_version:              $(tf_version)
                      TF_VAR_use_webapp:              ${{ lower(parameters.use_webapp_param) }}
                      TF_VAR_webapp_client_secret:    $(WEB_APP_CLIENT_SECRET)
                      USE_MSI:                        $(Use_MSI)
                      USE_WEBAPP:                     ${{ lower(parameters.use_webapp_param) }}
                      WEB_APP_CLIENT_SECRET:          $(WEB_APP_CLIENT_SECRET)

    - stage: Deploy_controlplane
      dependsOn:
          - Prepare_Deployer
      condition: eq(dependencies.Prepare_Deployer.result, 'Succeeded')
      pool: $(this_agent)
      variables:
          - template: variables/01-deploy-control-plane-variables.yaml
            parameters:
                deployer: ${{ parameters.deployer }}
                library: ${{ parameters.library }}
                environment: ${{ parameters.environment }}
                use_webapp_param: ${{ parameters.use_webapp_param }}
                use_deployer: ${{ parameters.use_deployer }}
      displayName: Deploy the control plane

      jobs:
          - job: Deploy_controlplane
            displayName: Deploy the control plane
            workspace:
                clean: all
            steps:
                - task: PostBuildCleanup@3
                - template: templates\download.yaml
                  parameters:
                    getLatestFromBranch: true
                - bash: |
                      #!/bin/bash
                      set -u

                      echo "##vso[build.updatebuildnumber]Deploying the control plane defined in $(deployerfolder) $(libraryfolder)"
                      green="\e[1;32m"
                      reset="\e[0m"
                      boldred="\e[1;31m"
                      cyan="\e[1;36m"

                      ENVIRONMENT=$(echo $(deployerfolder) | awk -F'-' '{print $1}' | xargs)
                      LOCATION=$(echo $(deployerfolder) | awk -F'-' '{print $2}' | xargs)
                      deployer_environment_file_name=${CONFIG_REPO_PATH}/.sap_deployment_automation/${ENVIRONMENT}${LOCATION}
                      file_deployer_tfstate_key=$(deployerfolder).tfstate
                      file_key_vault=""
                      file_REMOTE_STATE_SA=""
                      file_REMOTE_STATE_RG=$(deployerfolder)

                      echo -e "$green--- Information ---$reset"
                      echo "Environment:    ${ENVIRONMENT}"
                      echo "Location:       ${LOCATION}"
                      echo "Agent:          $(this_agent)"
                      echo "Organization:   $(System.CollectionUri)"
                      echo "Project:        $(System.TeamProject)"
                      echo "Deployer Folder $(deployerfolder)"
                      echo "Deployer TFvars $(deployerconfig)"
                      echo "Library Folder  $(libraryfolder)"
                      echo "Library TFvars  $(libraryconfig)"
                      echo ""
                      echo "Azure CLI version:"
                      echo "-------------------------------------------------"
                      az --version
                      echo -e "$green--- Checkout $(Build.SourceBranchName) ---$reset"
                      cd $CONFIG_REPO_PATH
                      git checkout -q $(Build.SourceBranchName)

                      deployer_configfile="${CONFIG_REPO_PATH}/DEPLOYER/$(deployerfolder)/$(deployerconfig)"
                      library_configfile="${CONFIG_REPO_PATH}/LIBRARY/$(libraryfolder)/$(libraryconfig)"

                      echo -e "$green--- Configure devops CLI extension ---$reset"
                      az config set extension.use_dynamic_install=yes_without_prompt
                      az extension add --name azure-devops --output none

                      az devops configure --defaults organization=$(System.CollectionUri) project='$(System.TeamProject)'

                      export VARIABLE_GROUP_ID=$(az pipelines variable-group list --query "[?name=='$(variable_group)'].id | [0]")
                      echo VARIABLE_GROUP_ID ${VARIABLE_GROUP_ID}
                      if [ -z ${VARIABLE_GROUP_ID} ]; then
                          echo "##vso[task.logissue type=error]Variable group $(variable_group) could not be found."
                          exit 2
                      fi
                      echo -e "$green--- Variables ---$reset"
                      az_var=$(az pipelines variable-group variable list --group-id ${VARIABLE_GROUP_ID} --query "Deployer_Key_Vault.value" --output tsv)
                      if [ -n "${az_var}"  ]; then
                          key_vault="${az_var}"
                          echo -e "$cyan 'Deployer Key Vault' ${key_vault} $reset"
                      else
                          if [ -f ${deployer_environment_file_name} ] ; then
                              key_vault=$(cat ${deployer_environment_file_name}  | grep keyvault= | awk -F'=' '{print $2}' | xargs)
                              echo -e "$cyan 'Deployer Key Vault' ${key_vault} $reset"
                              az pipelines variable-group variable create --group-id ${VARIABLE_GROUP_ID} --name Deployer_Key_Vault --value ${key_vault} --output none --only-show-errors
                          fi
                      fi

                      az_var=$(az pipelines variable-group variable list --group-id ${VARIABLE_GROUP_ID} --query "Terraform_Remote_Storage_Subscription.value"  --output tsv)
                      if [ -n "${az_var}"  ]; then
                          STATE_SUBSCRIPTION="${az_var}"  ; echo 'Terraform state file subscription' $STATE_SUBSCRIPTION
                      else
                          if [ -f ${deployer_environment_file_name} ] ; then
                              STATE_SUBSCRIPTION=$(cat ${deployer_environment_file_name}  | grep STATE_SUBSCRIPTION   | awk -F'=' '{print $2}' | xargs) ; echo 'Terraform state file subscription' $STATE_SUBSCRIPTION
                              az pipelines variable-group variable create --group-id ${VARIABLE_GROUP_ID} --name Terraform_Remote_Storage_Subscription --value ${STATE_SUBSCRIPTION} --output none --only-show-errors
                          fi
                      fi

                      az_var=$(az pipelines variable-group variable list --group-id ${VARIABLE_GROUP_ID} --query "DEPLOYER_RANDOM_ID_SEED.value"  --output tsv)
                      if [ -n "${az_var}"  ]; then
                          deployer_random_id="${az_var}"
                      else
                          deployer_random_id=$(cat ${deployer_environment_file_name} | grep deployer_random_id= | awk -F'=' '{print $2}' | xargs)
                          az pipelines variable-group variable create --group-id ${VARIABLE_GROUP_ID} --name DEPLOYER_RANDOM_ID_SEED --value ${deployer_random_id} --output none --only-show-errors
                      fi

                      az_var=$(az pipelines variable-group variable list --group-id ${VARIABLE_GROUP_ID} --query "Terraform_Remote_Storage_Account_Name.value"  --output tsv)
                      if [ -n "${az_var}"  ]; then
                          REMOTE_STATE_SA="${az_var}"  ; echo 'Terraform state file storage account' $REMOTE_STATE_SA
                      else
                          if [ -f ${deployer_environment_file_name} ] ; then
                              REMOTE_STATE_SA=$(cat ${deployer_environment_file_name}  | grep REMOTE_STATE_SA      | awk -F'=' '{print $2}' | xargs) ; echo 'Terraform state file storage account' $REMOTE_STATE_SA
                              az pipelines variable-group variable create --group-id ${VARIABLE_GROUP_ID} --name Terraform_Remote_Storage_Account_Name --value ${REMOTE_STATE_SA} --output none --only-show-errors
                          fi
                      fi

                      storage_account_parameter=""
                      if [ -n "${REMOTE_STATE_SA}"  ]; then
                          storage_account_parameter="--storageaccountname ${REMOTE_STATE_SA}"
                      else
                          sed -i 's/step=2/step=1/' $deployer_environment_file_name
                          sed -i 's/step=3/step=1/' $deployer_environment_file_name
                      fi

                      keyvault_parameter=""
                      if [ -n "${key_vault}"  ]; then
                          keyvault_parameter=" --vault ${key_vault} "
                      fi

                      echo -e "$green--- Validations ---$reset"

                      if [ -z ${TF_VAR_ansible_core_version} ]; then
                          export TF_VAR_ansible_core_version=2.15
                      fi

                      if [ "$USE_WEBAPP" = "true" ]; then
                          echo "Use WebApp is selected"
                      fi
                      bootstrapped=0

                      if [ ! -f $deployer_environment_file_name ]; then
                          az_var=$(az pipelines variable-group variable list --group-id ${VARIABLE_GROUP_ID} --query "Terraform_Remote_Storage_Account_Name.value")
                          if [[ ${#az_var} -ne 0 ]]; then
                              echo "REMOTE_STATE_SA="${az_var}
                              echo "REMOTE_STATE_SA="${az_var} | tee -a  $deployer_environment_file_name > /dev/null
                              echo "STATE_SUBSCRIPTION="$ARM_SUBSCRIPTION_ID | tee -a  $deployer_environment_file_name > /dev/null
                          fi

                          az_var=$(az pipelines variable-group variable list --group-id ${VARIABLE_GROUP_ID} --query "Terraform_Remote_Storage_Resource_Group_Name.value")
                          if [[ ${#az_var} -ne 0 ]]; then
                              echo "REMOTE_STATE_RG="${az_var}
                              echo "REMOTE_STATE_RG="${az_var} | tee -a  $deployer_environment_file_name > /dev/null
                              echo "step=3" | tee -a  $deployer_environment_file_name > /dev/null

                          fi

                          az_var=$(az pipelines variable-group variable list --group-id ${VARIABLE_GROUP_ID} --query "Deployer_State_FileName.value")
                          if [[ ${#az_var} -ne 0 ]]; then
                              echo "deployer_tfstate_key="${az_var}  | tee -a  $deployer_environment_file_name > /dev/null
                          fi

                          az_var=$(az pipelines variable-group variable list --group-id ${VARIABLE_GROUP_ID} --query "Deployer_Key_Vault.value")
                          if [[ ${#az_var} -ne 0 ]]; then
                              echo "keyvault="${az_var}  | tee -a  $deployer_environment_file_name > /dev/null
                              bootstrapped=1
                          fi

                      fi

                      echo -e "$green--- Update .sap_deployment_automation/config as SAP_AUTOMATION_REPO_PATH can change on devops agent ---$reset"
                      cd ${CONFIG_REPO_PATH}
                      mkdir -p .sap_deployment_automation
                      echo SAP_AUTOMATION_REPO_PATH=$SAP_AUTOMATION_REPO_PATH >.sap_deployment_automation/config
                      export SAP_AUTOMATION_REPO_PATH=$SAP_AUTOMATION_REPO_PATH

                      echo -e "$green--- File Validations ---$reset"
                      if [ ! -f DEPLOYER/$(deployerfolder)/$(deployerconfig) ]; then
                          echo -e "$boldred--- File ${CONFIG_REPO_PATH}/DEPLOYER/$(deployerfolder)/$(deployerconfig) was not found ---$reset"
                          echo "##vso[task.logissue type=error]File ${CONFIG_REPO_PATH}/${CONFIG_REPO_PATH}/DEPLOYER/$(deployerfolder)/$(deployerconfig) was not found."
                          exit 2
                      fi

                      if [ ! -f LIBRARY/$(libraryfolder)/$(libraryconfig) ]; then
                          echo -e "$boldred--- File ${CONFIG_REPO_PATH}/LIBRARY/$(libraryfolder)/$(libraryconfig)  was not found ---$reset"
                          echo "##vso[task.logissue type=error]File ${CONFIG_REPO_PATH}/LIBRARY/$(libraryfolder)/$(libraryconfig) was not found."
                          exit 2
                      fi

                      # Check if running on deployer
                      if [[ ! -f /etc/profile.d/deploy_server.sh ]]; then
                          echo -e "$green --- Install dos2unix ---$reset"
                          sudo apt-get -qq install dos2unix

                          sudo apt -qq install zip

                          echo -e "$green --- Install terraform ---$reset"

                          wget -q $(tf_url)
                          return_code=$?
                          if [ 0 != $return_code ]; then
                              echo "##vso[task.logissue type=error]Unable to download Terraform version $(tf_version)."
                              exit 2
                          fi
                          unzip -qq terraform_$(tf_version)_linux_amd64.zip ; sudo mv terraform /bin/
                          rm -f terraform_$(tf_version)_linux_amd64.zip

                          az extension add --name storage-blob-preview >/dev/null
                          echo -e "$green--- az login ---$reset"
                          az login --service-principal --username $ARM_CLIENT_ID --password=$ARM_CLIENT_SECRET --tenant $ARM_TENANT_ID --output none
                          return_code=$?
                          if [ 0 != $return_code ]; then
                              echo -e "$boldred--- Login failed ---$reset"
                              echo "##vso[task.logissue type=error]az login failed."
                              exit $return_code
                          fi

                          az account set --subscription $ARM_SUBSCRIPTION_ID

                      else
                          if [ $USE_MSI != "true" ]; then
                              echo -e "$cyan--- Using SPN ---$reset"
                              export ARM_USE_MSI=false
                              az login --service-principal --username $ARM_CLIENT_ID --password=$ARM_CLIENT_SECRET --tenant $ARM_TENANT_ID --output none

                              return_code=$?
                              if [ 0 != $return_code ]; then
                                  echo -e "$boldred--- Login failed ---$reset"
                                  echo "##vso[task.logissue type=error]az login failed."
                                  exit $return_code
                              fi
                              az account set --subscription $ARM_SUBSCRIPTION_ID
                          else
                              echo -e "$cyan--- Using MSI ---$reset"
                              source /etc/profile.d/deploy_server.sh
                              cat /etc/profile.d/deploy_server.sh
                              # export ARM_SUBSCRIPTION_ID=$ARM_SUBSCRIPTION_ID
                              export ARM_USE_MSI=true
                              export ARM_USE_AZUREAD=true
                          fi
                      fi

                      echo -e "$green--- Configure parameters ---$reset"

                      echo -e "$green--- Convert config files to UX format ---$reset"
                      dos2unix -q ${CONFIG_REPO_PATH}/DEPLOYER/$(deployerfolder)/$(deployerconfig)
                      dos2unix -q ${CONFIG_REPO_PATH}/LIBRARY/$(libraryfolder)/$(libraryconfig)

                      echo -e "$green--- Configuring variables ---$reset"

                      deployer_environment_file_name=${CONFIG_REPO_PATH}/.sap_deployment_automation/${ENVIRONMENT}$LOCATION

                      export key_vault=""
                      ip_added=0

                      if [ -f ${deployer_environment_file_name} ]; then
                          if [ 0 = $bootstrapped ]; then
                              export key_vault=$(cat ${deployer_environment_file_name} | grep key_vault | awk -F'=' '{print $2}' | xargs) ; echo "Key Vault: $key_vault"
                              if [ -n "${key_vault}" ]; then
                                  echo 'Deployer Key Vault' ${key_vault}
                                  key_vault_id=$(az resource list --name "${key_vault}"  --resource-type Microsoft.KeyVault/vaults --query "[].id | [0]" -o tsv)
                                  if [ -n "${key_vault_id}" ]; then

                                      if [ "azure pipelines" = "$(this_agent)" ]; then
                                          this_ip=$(curl -s ipinfo.io/ip) >/dev/null 2>&1
                                          az keyvault network-rule add --name ${key_vault} --ip-address ${this_ip} --only-show-errors --output none
                                          ip_added=1
                                      fi
                                  fi
                              fi
                          fi
                      fi

                      echo -e "$green--- Deploy the Control Plane ---$reset"

                      if [ -n $(POOL) ]; then
                          echo 'Deployer Agent Pool' $(POOL)
                      fi

                      if [ -f ${CONFIG_REPO_PATH}/LIBRARY/$(libraryfolder)/state.zip ]; then
                          pass=$(echo $(System.CollectionId) | sed 's/-//g')

                          echo "Unzipping the library state file"
                          unzip -o -P "${pass}" ${CONFIG_REPO_PATH}/LIBRARY/$(libraryfolder)/state.zip -d ${CONFIG_REPO_PATH}/LIBRARY/$(libraryfolder)
                      fi

                      # ls -lart ${CONFIG_REPO_PATH}/LIBRARY/$(libraryfolder)

                      if [ -f ${CONFIG_REPO_PATH}/DEPLOYER/$(deployerfolder)/state.zip ]; then
                          pass=$(echo $(System.CollectionId) | sed 's/-//g')

                          echo "Unzipping the deployer state file"
                          unzip -o -P "${pass}" ${CONFIG_REPO_PATH}/DEPLOYER/$(deployerfolder)/state.zip -d ${CONFIG_REPO_PATH}/DEPLOYER/$(deployerfolder)
                      fi

                      # ls -lart ${CONFIG_REPO_PATH}/DEPLOYER/$(deployerfolder)

                      export TF_LOG_PATH=${CONFIG_REPO_PATH}/.sap_deployment_automation/terraform.log

                      sudo chmod +x $SAP_AUTOMATION_REPO_PATH/deploy/scripts/deploy_controlplane.sh

                      if [ "$USE_MSI" = "true" ]; then
                          echo -e "$cyan--- Using MSI ---$reset"
                          $SAP_AUTOMATION_REPO_PATH/deploy/scripts/deploy_controlplane.sh  \
                          --deployer_parameter_file "${deployer_configfile}"             \
                          --library_parameter_file "${library_configfile}"               \
                          --subscription $STATE_SUBSCRIPTION                             \
                          --auto-approve --ado --msi                                     \
                          ${storage_account_parameter} ${keyvault_parameter}
                      else
                          $SAP_AUTOMATION_REPO_PATH/deploy/scripts/deploy_controlplane.sh  \
                          --deployer_parameter_file "${deployer_configfile}"             \
                          --library_parameter_file "${library_configfile}"               \
                          --subscription $STATE_SUBSCRIPTION                             \
                          --spn_secret $ARM_CLIENT_SECRET --tenant_id $ARM_TENANT_ID     \
                          --auto-approve --ado                                           \
                          ${storage_account_parameter} ${keyvault_parameter}
                      fi

                      return_code=$?

                      if [ 0 != $return_code ]; then
                          echo "##vso[task.logissue type=error]Return code from deploy_controlplane $return_code."
                          if [ -f .sap_deployment_automation/${ENVIRONMENT}${LOCATION}.err ]; then
                              error_message=$(cat .sap_deployment_automation/${ENVIRONMENT}${LOCATION}.err)
                              echo "##vso[task.logissue type=error]Error message: $error_message."
                          fi
                      fi

                      echo -e "$green--- Adding deployment automation configuration to devops repository ---$reset"
                      added=0
                      cd ${CONFIG_REPO_PATH}
                      git fetch -q --all
                      git pull -q

                      if [ -f ${deployer_environment_file_name} ]; then

                          file_deployer_tfstate_key=$(cat ${deployer_environment_file_name} | grep deployer_tfstate_key | awk -F'=' '{print $2}' | xargs)
                          echo 'Deployer State File' $file_deployer_tfstate_key

                          file_key_vault=$(cat ${deployer_environment_file_name} | grep keyvault= | awk -F'=' '{print $2}' | xargs)
                          echo '(File) Deployer Key Vault' ${file_key_vault}

                          file_REMOTE_STATE_SA=$(cat ${deployer_environment_file_name} | grep REMOTE_STATE_SA | awk -F'=' '{print $2}' | xargs)
                          echo '(File) Terraform state file storage account' $file_REMOTE_STATE_SA

                          file_REMOTE_STATE_RG=$(cat ${deployer_environment_file_name} | grep REMOTE_STATE_RG | awk -F'=' '{print $2}' | xargs)
                          echo '(File) Terraform state file resource group' $file_REMOTE_STATE_RG
                      fi

                      echo -e "$green--- Update repo ---$reset"
                      if [ -f .sap_deployment_automation/${ENVIRONMENT}${LOCATION} ]; then
                          git add .sap_deployment_automation/${ENVIRONMENT}${LOCATION}
                          added=1
                      fi

                      if [ -f .sap_deployment_automation/${ENVIRONMENT}${LOCATION}.md ]; then
                          git add .sap_deployment_automation/${ENVIRONMENT}${LOCATION}.md
                          added=1
                      fi

                      if [ -f ${CONFIG_REPO_PATH}/DEPLOYER/$(deployerfolder)/.terraform/terraform.tfstate ]; then
                          git add -f ${CONFIG_REPO_PATH}/DEPLOYER/$(deployerfolder)/.terraform/terraform.tfstate
                          added=1
                      fi
                      # || true suppresses the exitcode of grep. To not trigger the strict exit on error
                      backend=$(grep "local" ${CONFIG_REPO_PATH}/DEPLOYER/$(deployerfolder)/.terraform/terraform.tfstate || true)
                      if [ -n "${backend}" ]; then
                          echo "Local Terraform state"
                          if [ -f ${CONFIG_REPO_PATH}/DEPLOYER/$(deployerfolder)/terraform.tfstate ]; then
                              sudo apt install zip
                              echo "Compressing the deployer state file"
                              pass=$(echo $(System.CollectionId) | sed 's/-//g')
                              zip -j -P "${pass}" ${CONFIG_REPO_PATH}/DEPLOYER/$(deployerfolder)/state ${CONFIG_REPO_PATH}/DEPLOYER/$(deployerfolder)/terraform.tfstate
                              git add -f ${CONFIG_REPO_PATH}/DEPLOYER/$(deployerfolder)/state.zip
                              added=1
                          fi
                      else
                          echo "Remote Terraform state"
                          if [ -f ${CONFIG_REPO_PATH}/DEPLOYER/$(deployerfolder)/terraform.tfstate ]; then
                              git rm -q --ignore-unmatch -f ${CONFIG_REPO_PATH}/DEPLOYER/$(deployerfolder)/terraform.tfstate
                              added=1
                          fi
                          if [ -f ${CONFIG_REPO_PATH}/DEPLOYER/$(deployerfolder)/state.zip ]; then
                              git rm -q  --ignore-unmatch -f ${CONFIG_REPO_PATH}/DEPLOYER/$(deployerfolder)/state.zip
                              added=1
                          fi
                      fi

                      # || true suppresses the exitcode of grep. To not trigger the strict exit on error
                      backend=$(grep "local" ${CONFIG_REPO_PATH}/LIBRARY/$(libraryfolder)/.terraform/terraform.tfstate || true)
                      if [ -n "${backend}" ]; then
                          echo "Local Terraform state"
                          if [ -f ${CONFIG_REPO_PATH}/LIBRARY/$(libraryfolder)/terraform.tfstate ]; then
                              sudo apt install zip
                              echo "Compressing the library state file"
                              pass=$(echo $(System.CollectionId) | sed 's/-//g')
                              zip -j -P "${pass}" ${CONFIG_REPO_PATH}/LIBRARY/$(libraryfolder)/state ${CONFIG_REPO_PATH}/LIBRARY/$(libraryfolder)/terraform.tfstate
                              git add -f ${CONFIG_REPO_PATH}/LIBRARY/$(libraryfolder)/state.zip
                              added=1
                          fi
                      else
                          echo "Remote Terraform state"
                          if [ -f ${CONFIG_REPO_PATH}/LIBRARY/$(libraryfolder)/terraform.tfstate ]; then
                              git rm -q -f --ignore-unmatch ${CONFIG_REPO_PATH}/LIBRARY/$(libraryfolder)/terraform.tfstate
                              added=1
                          fi
                          if [ -f ${CONFIG_REPO_PATH}/LIBRARY/$(libraryfolder)/state.zip ]; then
                              git rm -q --ignore-unmatch -f ${CONFIG_REPO_PATH}/LIBRARY/$(libraryfolder)/state.zip
                              added=1
                          fi
                      fi

                      if [ -f ${CONFIG_REPO_PATH}/LIBRARY/$(libraryfolder)/.terraform/terraform.tfstate ]; then
                          git add -f ${CONFIG_REPO_PATH}/LIBRARY/$(libraryfolder)/.terraform/terraform.tfstate
                          added=1
                      fi

                      if [ 1 = $added ]; then
                          git config --global user.email "$(Build.RequestedForEmail)"
                          git config --global user.name "$(Build.RequestedFor)"
                          git commit -m "Added updates from control plane deployment $(Build.DefinitionName) [skip ci]"

                          git -c http.extraheader="AUTHORIZATION: bearer $(System.AccessToken)" push --set-upstream origin $(Build.SourceBranchName)
                      fi

                      if [ -f ${CONFIG_REPO_PATH}/.sap_deployment_automation/${ENVIRONMENT}${LOCATION}.md ]; then
                          echo "##vso[task.uploadsummary]${CONFIG_REPO_PATH}/.sap_deployment_automation/${ENVIRONMENT}${LOCATION}.md"
                      fi

                      echo -e "$green--- Adding variables to the variable group:" $(variable_group) "---$reset"
                      if [ 0 = $return_code ]; then
                          az_var=$(az pipelines variable-group variable list --group-id ${VARIABLE_GROUP_ID} --query "Terraform_Remote_Storage_Account_Name.value")
                          if [ -z ${az_var} ]; then
                              az pipelines variable-group variable create --group-id ${VARIABLE_GROUP_ID} --name Terraform_Remote_Storage_Account_Name --value ${file_REMOTE_STATE_SA} --output none --only-show-errors
                          else
                              az pipelines variable-group variable update --group-id ${VARIABLE_GROUP_ID} --name Terraform_Remote_Storage_Account_Name --value ${file_REMOTE_STATE_SA} --output none --only-show-errors
                          fi

                          az_var=$(az pipelines variable-group variable list --group-id ${VARIABLE_GROUP_ID} --query "Terraform_Remote_Storage_Resource_Group_Name.value")
                          if [ -z ${az_var} ]; then
                              az pipelines variable-group variable create --group-id ${VARIABLE_GROUP_ID} --name Terraform_Remote_Storage_Resource_Group_Name --value ${file_REMOTE_STATE_RG} --output none --only-show-errors
                          else
                              az pipelines variable-group variable update --group-id ${VARIABLE_GROUP_ID} --name Terraform_Remote_Storage_Resource_Group_Name --value ${file_REMOTE_STATE_RG} --output none --only-show-errors
                          fi

                          az_var=$(az pipelines variable-group variable list --group-id ${VARIABLE_GROUP_ID} --query "Terraform_Remote_Storage_Subscription.value")
                          if [ -z ${az_var} ]; then
                              az pipelines variable-group variable create --group-id ${VARIABLE_GROUP_ID} --name Terraform_Remote_Storage_Subscription --value $ARM_SUBSCRIPTION_ID --output none --only-show-errors
                          else
                              az pipelines variable-group variable update --group-id ${VARIABLE_GROUP_ID} --name Terraform_Remote_Storage_Subscription --value $ARM_SUBSCRIPTION_ID --output none --only-show-errors
                          fi

                          az_var=$(az pipelines variable-group variable list --group-id ${VARIABLE_GROUP_ID} --query "Deployer_State_FileName.value")
                          if [ -z ${az_var} ]; then
                              az pipelines variable-group variable create --group-id ${VARIABLE_GROUP_ID} --name Deployer_State_FileName --value ${file_deployer_tfstate_key} --output none --only-show-errors
                          else
                              az pipelines variable-group variable update --group-id ${VARIABLE_GROUP_ID} --name Deployer_State_FileName --value ${file_deployer_tfstate_key} --output none --only-show-errors
                          fi

                          az_var=$(az pipelines variable-group variable list --group-id ${VARIABLE_GROUP_ID} --query "Deployer_Key_Vault.value")
                          if [ -z ${az_var} ]; then
                              az pipelines variable-group variable create --group-id ${VARIABLE_GROUP_ID} --name Deployer_Key_Vault --value ${file_key_vault} --output none --only-show-errors
                          else
                              az pipelines variable-group variable update --group-id ${VARIABLE_GROUP_ID} --name Deployer_Key_Vault --value ${file_key_vault} --output none --only-show-errors
                          fi

                          az_var=$(az pipelines variable-group variable list --group-id ${VARIABLE_GROUP_ID} --query "ControlPlaneEnvironment.value")
                          if [ -z ${az_var} ]; then
                              az pipelines variable-group variable create --group-id ${VARIABLE_GROUP_ID} --name ControlPlaneEnvironment --value ${ENVIRONMENT} --output none --only-show-errors
                          else
                              az pipelines variable-group variable update --group-id ${VARIABLE_GROUP_ID} --name ControlPlaneEnvironment --value ${ENVIRONMENT} --output none --only-show-errors
                          fi

                          az_var=$(az pipelines variable-group variable list --group-id ${VARIABLE_GROUP_ID} --query "ControlPlaneLocation.value")
                          if [ -z ${az_var} ]; then
                              az pipelines variable-group variable create --group-id ${VARIABLE_GROUP_ID} --name ControlPlaneLocation --value ${LOCATION} --output none --only-show-errors
                          else
                              az pipelines variable-group variable update --group-id ${VARIABLE_GROUP_ID} --name ControlPlaneLocation --value ${LOCATION} --output none --only-show-errors
                          fi

                      fi
                      exit $return_code


                  displayName:         Deploy control plane
                  env:
                      CP_ARM_CLIENT_ID:               $(CP_ARM_CLIENT_ID)
                      CP_ARM_CLIENT_SECRET:           $(CP_ARM_CLIENT_SECRET)
                      CP_ARM_SUBSCRIPTION_ID:         $(CP_ARM_SUBSCRIPTION_ID)
                      ARM_TENANT_ID:                  $(APP_TENANT_ID)
                      AZURE_DEVOPS_EXT_PAT:           $(PAT)
                      CONFIG_REPO_PATH:               ${{ parameters.config_repo_path }}/$(Deployment_Configuration_Path)
                      DEPLOYER_RANDOM_ID_SEED:        $(DEPLOYER_RANDOM_ID_SEED)
                      DEPLOYER_TFSTATE_KEY:           "${{ parameters.deployer }}.terraform.tfstate"
                      IS_PIPELINE_DEPLOYMENT:         true
                      LOGON_USING_SPN:                $(Logon_Using_SPN)
                      POOL:                           $(POOL)
                      SAP_AUTOMATION_REPO_PATH:       ${{ parameters.sap_automation_repo_path }}
                      SYSTEM_ACCESSTOKEN:             $(System.AccessToken)
                      TF_APP_REGISTRATION_APP_ID:     $(APP_REGISTRATION_APP_ID)
                      TF_IN_AUTOMATION:               true
                      TF_LOG:                         $(TF_LOG)
                      TF_VAR_agent_ado_url:           $(System.CollectionUri)
                      TF_VAR_agent_pat:               $(PAT)
                      TF_VAR_agent_pool:              $(POOL)
                      TF_VAR_ansible_core_version:    $(ansible_core_version)
                      TF_VAR_app_registration_app_id: $(APP_REGISTRATION_APP_ID)
                      TF_VAR_deployer_kv_user_arm_id: $(Deployer_Key_Vault)
                      TF_VAR_spn_id:                  $(CP_ARM_OBJECT_ID)
                      TF_VAR_tf_version:              $(tf_version)
                      TF_VAR_use_webapp:              ${{ lower(parameters.use_webapp_param) }}
                      TF_VAR_webapp_client_secret:    $(WEB_APP_CLIENT_SECRET)
                      USE_MSI:                        $(Use_MSI)
                      USE_WEBAPP:                     ${{ lower(parameters.use_webapp_param) }}
                      WEB_APP_CLIENT_SECRET:          $(WEB_APP_CLIENT_SECRET)

                  failOnStderr: false

    - stage:                           Web_App_Deployment
      pool:                            $(this_agent)
      variables:
          - template:                  variables/01-deploy-control-plane-variables.yaml
            parameters:
                deployer:              ${{ parameters.deployer }}
                library:               ${{ parameters.library }}
                environment:           ${{ parameters.environment }}
                use_webapp_param:      ${{ parameters.use_webapp_param }}
                use_deployer:          ${{ parameters.use_deployer }}
      displayName:                     Deploy SAP configuration Web App

      dependsOn:
          - Deploy_controlplane
          - Prepare_Deployer
      condition: |
          and
          (
            eq(${{ parameters.use_webapp_param }}, true),
            eq(${{ parameters.deploy_webapp_software }}, true),
            eq(dependencies.Deploy_controlplane.result, 'Succeeded'),
            eq(dependencies.Prepare_Deployer.result, 'Succeeded')
          )
      jobs:
          - job:                       Deploy_web_app
            displayName:               Deploy SAP configuration Web App
            workspace:
                clean:                 all
            steps:
                - template:            templates\download.yaml
                - task:                PostBuildCleanup@3
                - task:                DotNetCoreCLI@2
                  displayName:         "Build the Configuration Web Application"
                  inputs:
                      command:         "build"
                      projects:        "$(System.DefaultWorkingDirectory)/sap-automation/Webapp/SDAF/*.csproj"
                - task:                DotNetCoreCLI@2
                  displayName:         "Publish the Configuration Web Application"
                  inputs:
                      command:            publish
                      projects:           "**/Webapp/**/*.csproj"
                      publishWebProjects: false
                      arguments:          "--output $(Build.ArtifactStagingDirectory)/WebApp"
                      zipAfterPublish:    true
                      modifyOutputPath:   true

                - task:                  AzureWebApp@1
                  displayName:           "Deploy the Configuration Web Application"
                  inputs:
                      azureSubscription: ${{parameters.connection_name}}
                      appType:           "webApp"
                      appName:           $(WEBAPP_URL_BASE)
                      package:           "$(Build.ArtifactStagingDirectory)/WebApp/*.zip"
                      deploymentMethod:  "auto"
                      appSettings: '-CollectionUri $(System.CollectionUri)
                          -ProjectName "$(System.TeamProject)"
                          -RepositoryId $(Build.Repository.ID)
                          -SourceBranch "$(Build.SourceBranchName)"
                          -WORKLOADZONE_PIPELINE_ID $(WORKLOADZONE_PIPELINE_ID)
                          -SYSTEM_PIPELINE_ID $(SYSTEM_PIPELINE_ID)
                          -SAP_INSTALL_PIPELINE_ID $(SAP_INSTALL_PIPELINE_ID)
                          -SDAF_GENERAL_GROUP_ID $(SDAF_GENERAL_GROUP_ID)
                          -IS_PIPELINE_DEPLOYMENT true
                          -CONTROLPLANE_ENV $(ControlPlaneEnvironment)
                          -CONTROLPLANE_LOC $(ControlPlaneLocation)'
                  env:
                      ARM_SUBSCRIPTION_ID:       $(CP_ARM_SUBSCRIPTION_ID)
                      SYSTEM_PIPELINE_ID:        $(SYSTEM_PIPELINE_ID)
                      WORKLOADZONE_PIPELINE_ID:  $(WORKLOADZONE_PIPELINE_ID)
                      SAP_INSTALL_PIPELINE_ID:   $(SAP_INSTALL_PIPELINE_ID)
                      SDAF_GENERAL_GROUP_ID:     $(SDAF_GENERAL_GROUP_ID)
                      WEBAPP_URL_BASE:           $(WEBAPP_URL_BASE)
                      WEBAPP_RESOURCE_GROUP:     $(WEBAPP_RESOURCE_GROUP)
                      WEBAPP_ID:                 $(WEBAPP_ID)
                      APP_REGISTRATION_APP_ID:   $(APP_REGISTRATION_APP_ID)
                      APP_REGISTRATION_OBJECTID: $(APP_REGISTRATION_OBJECTID)
                      APP_TENANT_ID:             $(APP_TENANT_ID)
                      AZURE_CONNECTION_NAME:     ${{variables.connection_name}}

                - bash: |
                      #!/bin/bash
<<<<<<< HEAD
                      printf "Configure the Web Application authentication using the following script.\n\`\`\`bash\naz ad app update --id %s --web-home-page-url https://%s.azurewebsites.net --web-redirect-uris https://%s.azurewebsites.net/ https://%s.azurewebsites.net/.auth/login/aad/callback\n\`\`\`\naz role assignment create --assignee %s --role reader --subscription %s --scope /subscriptions/%s\naz role assignment create --assignee %s --role 'Storage Blob Data Contributor' --subscription %s --scope /subscriptions/%s\naz role assignment create --assignee %s --role 'Storage Table Data Contributor' --subscription %s --scope /subscriptions/%s \n\naz webapp restart --ids %s\n\n[Access the Web App](https://%s.azurewebsites.net)"  $(APP_REGISTRATION_APP_ID) $(WEBAPP_URL_BASE) $(WEBAPP_URL_BASE) $(WEBAPP_URL_BASE) $(WEBAPP_IDENTITY) $ARM_SUBSCRIPTION_ID $ARM_SUBSCRIPTION_ID  $(WEBAPP_IDENTITY) $ARM_SUBSCRIPTION_ID $ARM_SUBSCRIPTION_ID  $(WEBAPP_IDENTITY) $ARM_SUBSCRIPTION_ID $ARM_SUBSCRIPTION_ID $(WEBAPP_ID) $(WEBAPP_URL_BASE) > "$(Build.Repository.LocalPath)/Web Application Configuration.md"
=======
                      printf "Configure the Web Application authentication using the following script.\n" > "$(Build.Repository.LocalPath)/Web Application Configuration.md"
                      printf "\n\n" >> "$(Build.Repository.LocalPath)/Web Application Configuration.md"

                      printf "az ad app update --id %s --web-home-page-url https://%s.azurewebsites.net --web-redirect-uris https://%s.azurewebsites.net/ https://%s.azurewebsites.net/.auth/login/aad/callback\n\n" $(APP_REGISTRATION_APP_ID) $(WEBAPP_URL_BASE) $(WEBAPP_URL_BASE) $(WEBAPP_URL_BASE) >> "$(Build.Repository.LocalPath)/Web Application Configuration.md"

                      printf "\n" >> "$(Build.Repository.LocalPath)/Web Application Configuration.md"
                      printf "az role assignment create --assignee %s --role reader --subscription %s --scope /subscriptions/%s\n" $(WEBAPP_IDENTITY) $ARM_SUBSCRIPTION_ID $ARM_SUBSCRIPTION_ID >> "$(Build.Repository.LocalPath)/Web Application Configuration.md"
                      printf "Run the above command for all subscriptions you want to use in the Web Application\n" >> "$(Build.Repository.LocalPath)/Web Application Configuration.md"

                      printf "\n" >> "$(Build.Repository.LocalPath)/Web Application Configuration.md"
                      printf "az role assignment create --assignee %s --role 'Storage Blob Data Contributor' --subscription %s --scope /subscriptions/%s/resourceGroups/%s\n" $(WEBAPP_IDENTITY) $ARM_SUBSCRIPTION_ID $ARM_SUBSCRIPTION_ID $(Terraform_Remote_Storage_Resource_Group_Name) >> "$(Build.Repository.LocalPath)/Web Application Configuration.md"
                      printf "az role assignment create --assignee %s --role 'Storage Table Data Contributor' --subscription %s --scope /subscriptions/%s/resourceGroups/%s \n\n" $(WEBAPP_IDENTITY) $ARM_SUBSCRIPTION_ID $ARM_SUBSCRIPTION_ID $(Terraform_Remote_Storage_Resource_Group_Name) >> "$(Build.Repository.LocalPath)/Web Application Configuration.md"

                      printf "\n" >> "$(Build.Repository.LocalPath)/Web Application Configuration.md"

                      printf "az rest --method POST --uri \"https://graph.microsoft.com/beta/applications/%s/federatedIdentityCredentials\" --body \"{'name': 'ManagedIdentityFederation', 'issuer': 'https://login.microsoftonline.com/%s/v2.0', 'subject': '%s', 'audiences': [ 'api://AzureADTokenExchange' ]}\"" $(APP_REGISTRATION_OBJECTID)  $(APP_TENANT_ID) $(MSI_ID) >> "$(Build.Repository.LocalPath)/Web Application Configuration.md"
                      printf "\n" >> "$(Build.Repository.LocalPath)/Web Application Configuration.md"

                      printf "az webapp restart --ids %s\n\n" $(WEBAPP_ID) >> "$(Build.Repository.LocalPath)/Web Application Configuration.md"
                      printf "\n" >> "$(Build.Repository.LocalPath)/Web Application Configuration.md"

                      printf "[Access the Web App](https://%s.azurewebsites.net)"    $(WEBAPP_URL_BASE) >> "$(Build.Repository.LocalPath)/Web Application Configuration.md"
>>>>>>> df063c58

                      echo "##vso[task.uploadsummary]$(Build.Repository.LocalPath)/Web Application Configuration.md"
                  displayName: "Documentation"
                  env:
                      ARM_SUBSCRIPTION_ID:     $(CP_ARM_SUBSCRIPTION_ID)
                      SYSTEM_PIPELINE_ID:      $(SYSTEM_PIPELINE_ID)
                      APP_REGISTRATION_APP_ID: $(APP_REGISTRATION_APP_ID)
                      WEBAPP_URL_BASE:         $(WEBAPP_URL_BASE)
                      WEBAPP_ID:               $(WEBAPP_ID)
                      WEBAPP_IDENTITY:         $(WEBAPP_IDENTITY)
<|MERGE_RESOLUTION|>--- conflicted
+++ resolved
@@ -227,19 +227,12 @@
 
                             fi
                             if [ -f ${CONFIG_REPO_PATH}/DEPLOYER/$(deployerfolder)/state.zip ]; then
-<<<<<<< HEAD
-                                pass=$(echo $DEPLOYER_RANDOM_ID_SEED | sed 's/-//g')
-                                unzip -qq -o -P "${pass}" ${CONFIG_REPO_PATH}/DEPLOYER/$(deployerfolder)/state.zip -d ${CONFIG_REPO_PATH}/DEPLOYER/$(deployerfolder)
-                            fi
-
-=======
                                 pass=$(echo $(System.CollectionId) | sed 's/-//g')
                                 unzip -qq -o -P "${pass}" ${CONFIG_REPO_PATH}/DEPLOYER/$(deployerfolder)/state.zip -d ${CONFIG_REPO_PATH}/DEPLOYER/$(deployerfolder)
                             fi
 
                             ls -lart ${CONFIG_REPO_PATH}/DEPLOYER/$(deployerfolder)
 
->>>>>>> df063c58
                             if [ $(use_webapp) = "true" ]; then
                                 echo "Use WebApp is selected"
                             else
@@ -985,9 +978,6 @@
 
                 - bash: |
                       #!/bin/bash
-<<<<<<< HEAD
-                      printf "Configure the Web Application authentication using the following script.\n\`\`\`bash\naz ad app update --id %s --web-home-page-url https://%s.azurewebsites.net --web-redirect-uris https://%s.azurewebsites.net/ https://%s.azurewebsites.net/.auth/login/aad/callback\n\`\`\`\naz role assignment create --assignee %s --role reader --subscription %s --scope /subscriptions/%s\naz role assignment create --assignee %s --role 'Storage Blob Data Contributor' --subscription %s --scope /subscriptions/%s\naz role assignment create --assignee %s --role 'Storage Table Data Contributor' --subscription %s --scope /subscriptions/%s \n\naz webapp restart --ids %s\n\n[Access the Web App](https://%s.azurewebsites.net)"  $(APP_REGISTRATION_APP_ID) $(WEBAPP_URL_BASE) $(WEBAPP_URL_BASE) $(WEBAPP_URL_BASE) $(WEBAPP_IDENTITY) $ARM_SUBSCRIPTION_ID $ARM_SUBSCRIPTION_ID  $(WEBAPP_IDENTITY) $ARM_SUBSCRIPTION_ID $ARM_SUBSCRIPTION_ID  $(WEBAPP_IDENTITY) $ARM_SUBSCRIPTION_ID $ARM_SUBSCRIPTION_ID $(WEBAPP_ID) $(WEBAPP_URL_BASE) > "$(Build.Repository.LocalPath)/Web Application Configuration.md"
-=======
                       printf "Configure the Web Application authentication using the following script.\n" > "$(Build.Repository.LocalPath)/Web Application Configuration.md"
                       printf "\n\n" >> "$(Build.Repository.LocalPath)/Web Application Configuration.md"
 
@@ -1010,7 +1000,6 @@
                       printf "\n" >> "$(Build.Repository.LocalPath)/Web Application Configuration.md"
 
                       printf "[Access the Web App](https://%s.azurewebsites.net)"    $(WEBAPP_URL_BASE) >> "$(Build.Repository.LocalPath)/Web Application Configuration.md"
->>>>>>> df063c58
 
                       echo "##vso[task.uploadsummary]$(Build.Repository.LocalPath)/Web Application Configuration.md"
                   displayName: "Documentation"
