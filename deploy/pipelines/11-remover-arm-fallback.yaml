--- conflicted
+++ resolved
@@ -338,11 +338,7 @@
                   exit 2
                 fi
 
-<<<<<<< HEAD
                 az login --service-principal --username $ARM_CLIENT_ID --password='$ARM_CLIENT_SECRET' --tenant $ARM_TENANT_ID --output none
-=======
-                az login --service-principal --username $CP_ARM_CLIENT_ID --password=$CP_ARM_CLIENT_SECRET --tenant $CP_ARM_TENANT_ID --output none
->>>>>>> a7ebe07b
                 return_code=$?
                 if [ 0 != $return_code ]; then
                   echo -e "$boldred--- Login failed ---$reset"
