---
# /*---------------------------------------------------------------------------8
# |                                                                            |
# |               This pipeline deploys the Workload Zone                      |
# |                                                                            |
# +------------------------------------4--------------------------------------*/

parameters:
  - name:                              workload_zone
    displayName:                       "Workload zone configuration name, use the following syntax: ENV-LOCA-VNET-INFRASTRUCTURE"
    type:                              string
    default:                           DEV-WEEU-SAP01-INFRASTRUCTURE

  - name:                              workload_environment
    displayName:                       Workload Environment (DEV, QA, PRD, ...)
    type:                              string
    default:                           DEV

  - name:                              deployer_environment
    displayName:                       Deployer Environment name (MGMT, DEV, QA, PRD, ...)
    type:                              string
    default:                           MGMT

  - name:                              deployer_region
    displayName:                       Deployer region name code (MGMT, DEV, QA, PRD, ...)
    type:                              string
    default:                           WEEU
    values:
      - AUCE
      - AUC2
      - AUEA
      - AUSE
      - BRSO
      - BRSE
      - BRUS
      - CACE
      - CAEA
      - CEIN
      - CEUS
      - CEUA
      - EAAS
      - EAUS
      - EUS2
      - FRCE
      - FRSO
      - GENO
      - GEWC
      - JAEA
      - JAWE
      - JINC
      - JINW
      - KOCE
      - KOSO
      - NCUS
      - NOEU
      - NOEA
      - NOWE
      - SANO
      - SAWE
      - SCUS
      - SCUG
      - SOEA
      - SOIN
      - SECE
      - SWNO
      - SWWE
      - UACE
      - UANO
      - UKSO
      - UKWE
      - WCUS
      - WEEU
      - WEIN
      - WEUS
      - WUS2

  - name:                              inherit_settings
    displayName:                       Inherit Terraform state file information from control plane
    type:                              boolean
    default:                           true

  - name:                              sap_automation_repo_path
    displayName:                       The local path on the agent where the sap_automation repo can be found
    type:                              string

  - name:                              config_repo_path
    displayName:                       The local path on the agent where the config repo can be found
    type:                              string

stages:
  - stage: Deploy_SAP_workload_zone
    condition: and(not(failed()), not(canceled()))
    displayName: Deploy SAP workload zone
    variables:
      - template:                      variables/02-sap-workload-zone-variables.yaml
        parameters:
          workload_zone:               ${{ parameters.workload_zone }}
          workload_environment:        ${{ parameters.workload_environment }}
          deployer_environment:        ${{ parameters.deployer_environment }}
          deployer_region:             ${{ parameters.deployer_region }}
          inherit_settings:            ${{ parameters.inherit_settings }}
    jobs:
      - job:                           Deploy_SAP_workload_zone
        displayName:                   Deploy SAP workload zone
        workspace:
          clean:                       all
        steps:
          - template:                  templates\download.yaml
          - task:                      PostBuildCleanup@3
          - bash: |
              #!/bin/bash
              green="\e[1;32m" ; reset="\e[0m" ; boldred="\e[1;31m" ; cyan="\e[1;36m"

              echo "##vso[build.updatebuildnumber]Deploying the SAP Workload zone defined in $(workload_zone_folder)"

                # Check if running on deployer
                if [ ! -f /etc/profile.d/deploy_server.sh ]; then
                  echo -e "$green --- Install dos2unix ---$reset"
                  sudo apt-get -qq install dos2unix
                fi

                echo -e "$green--- Checkout $(Build.SourceBranchName) ---$reset"

                cd $CONFIG_REPO_PATH
                git checkout -q $(Build.SourceBranchName)

                echo -e "$green--- Validations ---$reset"

                if [ -z $ARM_SUBSCRIPTION_ID ]; then
                  echo "##vso[task.logissue type=error]Variable ARM_SUBSCRIPTION_ID was not defined in the $(variable_group) variable group."
                  exit 2
                fi

                if [ -z $ARM_CLIENT_ID ]; then
                  echo "##vso[task.logissue type=error]Variable ARM_CLIENT_ID was not defined in the $(variable_group) variable group."
                  exit 2
                fi

                if [ -z $ARM_CLIENT_SECRET ]; then
                  echo "##vso[task.logissue type=error]Variable ARM_CLIENT_SECRET was not defined in the $(variable_group) variable group."
                  exit 2
                fi

                if [ -z $ARM_TENANT_ID ]; then
                  echo "##vso[task.logissue type=error]Variable ARM_TENANT_ID was not defined in the $(variable_group) variable group."
                  exit 2
                fi

                if [ -z $CP_ARM_SUBSCRIPTION_ID ]; then
                  echo "##vso[task.logissue type=error]Variable CP_ARM_SUBSCRIPTION_ID was not defined in the $(parent_variable_group) variable group."
                  exit 2
                fi

                if [ -z $CP_ARM_CLIENT_ID ]; then
                  echo "##vso[task.logissue type=error]Variable CP_ARM_CLIENT_ID was not defined in the $(parent_variable_group) variable group."
                  exit 2
                fi

                if [ -z $CP_ARM_CLIENT_SECRET ]; then
                  echo "##vso[task.logissue type=error]Variable CP_ARM_CLIENT_SECRET was not defined in the $(parent_variable_group) variable group."
                  exit 2
                fi

                if [ -z $CP_ARM_TENANT_ID ]; then
                  echo "##vso[task.logissue type=error]Variable CP_ARM_TENANT_ID was not defined in the $(parent_variable_group) variable group."
                  exit 2
                fi

              echo -e "$green--- Set WORKSPACES folder ---$reset"

                ENVIRONMENT=$(echo $(workload_zone_folder) | awk -F'-' '{print $1}' | xargs ) ; echo Environment $ENVIRONMENT
                LOCATION=$(echo $(workload_zone_folder)    | awk -F'-' '{print $2}' | xargs ) ; echo Location    $LOCATION
                NETWORK=$(echo $(workload_zone_folder)     | awk -F'-' '{print $3}' | xargs ) ; echo Network     $NETWORK

                cd $CONFIG_REPO_PATH; mkdir -p .sap_deployment_automation

              echo -e "$green--- Configure devops CLI extension ---$reset"
                az config set extension.use_dynamic_install=yes_without_prompt --output none

                az devops configure --defaults organization=$(System.CollectionUri) project='$(System.TeamProject)' --output none

                export PARENT_VARIABLE_GROUP_ID=$(az pipelines variable-group list --query "[?name=='$(parent_variable_group)'].id | [0]")
                echo '$(parent_variable_group) id: ' $PARENT_VARIABLE_GROUP_ID
                if [ -z ${PARENT_VARIABLE_GROUP_ID} ]; then
                  echo "##vso[task.logissue type=error]Variable group $(parent_variable_group) could not be found."
                  exit 2
                fi

                export VARIABLE_GROUP_ID=$(az pipelines variable-group list --query "[?name=='$(variable_group)'].id | [0]")
                echo '$(variable_group) id: ' $VARIABLE_GROUP_ID
                if [ -z ${VARIABLE_GROUP_ID} ]; then
                  echo "##vso[task.logissue type=error]Variable group $(variable_group) could not be found."
                  exit 2
                fi

                echo "Agent Pool: " $(this_agent)

              echo -e "$green--- Set CONFIG_REPO_PATH variable ---$reset"

                deployer_environment_file_name=$CONFIG_REPO_PATH/.sap_deployment_automation/$(deployer_environment)$(deployer_region)
                workload_environment_file_name=$CONFIG_REPO_PATH/.sap_deployment_automation/${ENVIRONMENT}${LOCATION}${NETWORK}

                if [ ! -f $CONFIG_REPO_PATH/LANDSCAPE/$(workload_zone_folder)/$(workload_zone_configuration_file) ]; then
                  echo -e "$boldred--- $(workload_zone_configuration_file) was not found ---$reset"
                  echo "##vso[task.logissue type=error]File $(workload_zone_configuration_file) was not found."
                  exit 2
                fi

                if [ ! -f ${deployer_environment_file_name} ]; then
                  echo -e "$boldred--- $(deployer_environment)$LOCATION was not found ---$reset"
                  echo "##vso[task.logissue type=error]Control plane configuration file $(deployer_environment)$LOCATION was not found."
                  exit 2
                fi

              echo -e "$green--- Convert config file to UX format ---$reset"
                dos2unix -q LANDSCAPE/$(workload_zone_folder)/$(workload_zone_configuration_file)
                dos2unix -q ${deployer_environment_file_name}
                dos2unix -q ${workload_environment_file_name}

              echo -e "$green--- Read parameter values ---$reset"

                if [ "true" == $(inherit) ]; then

                  az_var=$(az pipelines variable-group variable list --group-id ${PARENT_VARIABLE_GROUP_ID} --query "Deployer_State_FileName.value" | tr -d \")
                  if [ -z ${az_var} ]; then
                    deployer_tfstate_key=$(cat ${deployer_environment_file_name}  | grep deployer_tfstate_key | awk -F'=' '{print $2}' | xargs) ; echo 'Deployer State File' $deployer_tfstate_key
                  else
                    deployer_tfstate_key=${az_var} ; echo 'Deployer State File' $deployer_tfstate_key
                  fi

                  az_var=$(az pipelines variable-group variable list --group-id ${PARENT_VARIABLE_GROUP_ID} --query "Deployer_Key_Vault.value" | tr -d \")
                  if [ -z ${az_var} ]; then
                    key_vault=$(cat ${deployer_environment_file_name}  | grep keyvault= | awk -F'=' '{print $2}' | xargs) ; echo 'Deployer Key Vault' ${key_vault}
                  else
                    key_vault=${az_var}; echo 'Deployer Key Vault' ${key_vault}
                  fi

                  az_var=$(az pipelines variable-group variable list --group-id ${PARENT_VARIABLE_GROUP_ID} --query "Terraform_Remote_Storage_Account_Name.value" | tr -d \")
                  if [ -z ${az_var} ]; then
                    REMOTE_STATE_SA=$(cat ${deployer_environment_file_name}  | grep REMOTE_STATE_SA      | awk -F'=' '{print $2}' | xargs) ; echo 'Terraform state file storage account' $REMOTE_STATE_SA
                  else
                    REMOTE_STATE_SA=${az_var}; echo 'Terraform state file storage account' $REMOTE_STATE_SA
                  fi

                  az_var=$(az pipelines variable-group variable list --group-id ${PARENT_VARIABLE_GROUP_ID} --query "Terraform_Remote_Storage_Subscription.value" | tr -d \")
                  if [ -z ${az_var} ]; then
                    STATE_SUBSCRIPTION=$(cat ${deployer_environment_file_name}  | grep STATE_SUBSCRIPTION   | awk -F'=' '{print $2}' | xargs) ; echo 'Terraform state file subscription' $STATE_SUBSCRIPTION
                  else
                    STATE_SUBSCRIPTION=${az_var}; echo 'Terraform state file subscription' $STATE_SUBSCRIPTION
                  fi

                  az_var=$(az pipelines variable-group variable list --group-id ${VARIABLE_GROUP_ID} --query "ARM_SUBSCRIPTION_ID.value" | tr -d \")
                  if [ -z ${az_var} ]; then
                    echo "##vso[task.logissue type=error]Variable ARM_SUBSCRIPTION_ID was not defined."
                    exit 2
                  else
                    echo 'Target subscription' $ARM_SUBSCRIPTION_ID
                  fi

                  az_var=$(az pipelines variable-group variable list --group-id ${VARIABLE_GROUP_ID} --query "Workload_Key_Vault.value" | tr -d \")
                  if [ -z ${az_var} ]; then
                    if [ -f ${workload_environment_file_name} ]; then
                      export workload_key_vault=$(cat ${workload_environment_file_name}  | grep workload_key_vault     | awk -F'=' '{print $2}' | xargs) ; echo 'Workload Key Vault' ${workload_key_vault}
                    fi
                  else
                    export workload_key_vault=$(Workload_Key_Vault)  ; echo 'Workload Key Vault' ${workload_key_vault}
                  fi
                else
                  deployer_tfstate_key=$(cat ${workload_environment_file_name}  | grep deployer_tfstate_key | awk -F'=' '{print $2}' | xargs) ; echo 'Deployer State File' $deployer_tfstate_key
                  key_vault=$(cat ${workload_environment_file_name}  | grep workload_key_vault= -m1 | awk -F'=' '{print $2}' | xargs) ; echo 'Deployer Key Vault' ${key_vault}
                  REMOTE_STATE_SA=$(cat ${workload_environment_file_name}  | grep REMOTE_STATE_SA      | awk -F'=' '{print $2}' | xargs) ; echo 'Terraform state file storage account' $REMOTE_STATE_SA
                  STATE_SUBSCRIPTION=$(cat ${workload_environment_file_name}  | grep STATE_SUBSCRIPTION   | awk -F'=' '{print $2}' | xargs) ; echo 'Terraform state file subscription' $STATE_SUBSCRIPTION
                fi

              secrets_set=1
              if [ ! -f /etc/profile.d/deploy_server.sh ]; then
                echo -e "$green --- Install terraform ---$reset"

                wget -q $(tf_url)
                return_code=$?
                if [ 0 != $return_code ]; then
                  echo "##vso[task.logissue type=error]Unable to download Terraform version $(tf_version)."
                  exit 2
                fi
                unzip -qq terraform_$(tf_version)_linux_amd64.zip ; sudo mv terraform /bin/
                rm -f terraform_$(tf_version)_linux_amd64.zip

                echo -e "$green--- az login ---$reset"
                  az login --service-principal --username $CP_ARM_CLIENT_ID --password=$CP_ARM_CLIENT_SECRET --tenant $CP_ARM_TENANT_ID --output none
                  return_code=$?
                  if [ 0 != $return_code ]; then
                    echo -e "$boldred--- Login failed ---$reset"
                    echo "##vso[task.logissue type=error]az login failed."
                    exit $return_code
                  fi

              else
                echo -e "$green--- az login ---$reset"
                  az login --identity --output none

                  return_code=$?
                  if [ 0 != $return_code ]; then
                    echo -e "$boldred--- Login failed ---$reset"
                    echo "##vso[task.logissue type=error]az login failed."
                    exit $return_code
                  fi

                echo -e "$green --- Set secrets ---$reset"

                $SAP_AUTOMATION_REPO_PATH/deploy/scripts/set_secrets.sh --workload --vault "${key_vault}" --environment "${ENVIRONMENT}"  \
                  --region "${LOCATION}" --subscription $ARM_SUBSCRIPTION_ID --spn_id $ARM_CLIENT_ID --spn_secret $ARM_CLIENT_SECRET      \
                  --tenant_id $ARM_TENANT_ID --keyvault_subscription $STATE_SUBSCRIPTION
                secrets_set=$? ; echo -e "$cyan Set Secrets returned $secrets_set $reset"
                az keyvault set-policy --name "${key_vault}" --object-id $ARM_OBJECT_ID --secret-permissions get list  --output none
              fi

              debug_variable='--output none'
              debug_variable=''

              az login --service-principal --username $CP_ARM_CLIENT_ID --password=$CP_ARM_CLIENT_SECRET --tenant $CP_ARM_TENANT_ID --output none

              isUserAccessAdmin=$(az role assignment list --role "User Access Administrator" --subscription $STATE_SUBSCRIPTION  --query "[?principalType=='ServicePrincipal'].principalId | [0] " --assignee $CP_ARM_CLIENT_ID)

              tfstate_resource_id=$(az resource list --name "${REMOTE_STATE_SA}" --subscription ${STATE_SUBSCRIPTION} --resource-type Microsoft.Storage/storageAccounts --query "[].id | [0]" -o tsv)

              if [ -n "${isUserAccessAdmin}" ]; then

                perms=$(az role assignment list --subscription ${STATE_SUBSCRIPTION} --role "Reader" --only-show-errors --query "[?principalId=='$ARM_CLIENT_ID'].principalId | [0]"  -o tsv  --only-show-errors)
                if [ -z "$perms" ]; then
                  echo -e "$green --- Assign subscription permissions to $perms ---$reset"
                  az role assignment create --assignee-object-id $ARM_OBJECT_ID  --assignee-principal-type ServicePrincipal --role "Reader" --scope "/subscriptions/${STATE_SUBSCRIPTION}" --output none
                fi

                perms=$(az role assignment list --subscription ${STATE_SUBSCRIPTION} --role "Storage Account Contributor" --only-show-errors --scope "${tfstate_resource_id}" --query "[].principalName | [0]" --assignee $ARM_OBJECT_ID -o tsv  --only-show-errors)
                if [ -z "$perms" ]; then
                  echo "Assigning Storage Account Contributor permissions for $ARM_OBJECT_ID to ${tfstate_resource_id}"
                  az role assignment create --assignee-object-id $ARM_OBJECT_ID  --assignee-principal-type ServicePrincipal --role "Storage Account Contributor" --scope "${tfstate_resource_id}" --output none
                fi

                resource_group_name=$(az resource show --id "${tfstate_resource_id}" --query resourceGroup -o tsv)

                if [ -n ${resource_group_name} ]; then
                  for scope in $(az resource list --resource-group "${resource_group_name}" --subscription ${STATE_SUBSCRIPTION} --resource-type Microsoft.Network/privateDnsZones --query "[].id" --output tsv); do
                    perms=$(az role assignment list --subscription ${STATE_SUBSCRIPTION} --role "Private DNS Zone Contributor" --only-show-errors --scope $scope --query "[?principalId=='$ARM_CLIENT_ID'].principalId | [0]" -o tsv  --only-show-errors)
                    if [ -z "$perms" ]; then
                      echo "Assigning DNS Zone Contributor permissions for $ARM_OBJECT_ID to ${scope}"
                      az role assignment create --assignee-object-id $ARM_OBJECT_ID  --assignee-principal-type ServicePrincipal --role "Private DNS Zone Contributor" --scope $scope --output none
                    fi
                  done
                fi

                resource_group_name=$(az keyvault show --name "${key_vault}" --query resourceGroup --subscription ${STATE_SUBSCRIPTION} -o tsv)

                if [ -n ${resource_group_name} ]; then
                  resource_group_id=$(az group show --name ${resource_group_name} --subscription ${STATE_SUBSCRIPTION} --query id -o tsv)

                  vnet_resource_id=$(az resource list --resource-group "${resource_group_name}" --subscription ${STATE_SUBSCRIPTION} --resource-type Microsoft.Network/virtualNetworks -o tsv --query "[].id | [0]")
                  if [ -n "${vnet_resource_id}" ]; then
                    perms=$(az role assignment list --subscription ${STATE_SUBSCRIPTION} --role "Network Contributor"  --scope $vnet_resource_id --only-show-errors --query "[].principalId | [0]"  --assignee $ARM_OBJECT_ID -o tsv --only-show-errors)
                    
                    if [ -z "$perms" ]; then
                      echo "Assigning Network Contributor rights for $ARM_OBJECT_ID to ${vnet_resource_id}"
                      az role assignment create --assignee-object-id $ARM_OBJECT_ID  --assignee-principal-type ServicePrincipal --role "Network Contributor"  --scope $vnet_resource_id --output none
                    fi
                  fi
                fi
              else
                echo "##vso[task.logissue type=warning]Service Principal $CP_ARM_CLIENT_ID does not have 'User Access Administrator' permissions. Please ensure that the service principal $ARM_CLIENT_ID has permissions on the Terrafrom state storage account and if needed on the Private DNS zone and the source management network resource"              
              fi

              echo -e "$green--- Deploy the workload zone ---$reset"
                cd $CONFIG_REPO_PATH/LANDSCAPE/$(workload_zone_folder)
                if [ -f /etc/profile.d/deploy_server.sh ]; then
                  az logout --output none
                  az login --identity --output none
                fi

                if [ 0 != $secrets_set ] ; then
                  echo "Install and call Set Secrets failed"
                  $SAP_AUTOMATION_REPO_PATH/deploy/scripts/install_workloadzone.sh --parameterfile $(workload_zone_configuration_file)       \
                    --deployer_environment $(deployer_environment) --subscription $(ARM_SUBSCRIPTION_ID)                                 \
                    --spn_id $ARM_CLIENT_ID --spn_secret $ARM_CLIENT_SECRET --tenant_id $ARM_TENANT_ID                                   \
                    --deployer__te_key "${deployer_tfstate_key}" --keyvault "${key_vault}" --storageaccountname "${REMOTE_STATE_SA}" \
                    --state_subscription "${STATE_SUBSCRIPTION}" --auto-approve --ado
                else
                  $SAP_AUTOMATION_REPO_PATH/deploy/scripts/install_workloadzone.sh --parameterfile $(workload_zone_configuration_file)       \
                    --deployer_environment $(deployer_environment) --subscription $(ARM_SUBSCRIPTION_ID)                                 \
                    --deployer_tfstate_key "${deployer_tfstate_key}" --storageaccountname "${REMOTE_STATE_SA}"                           \
                    --state_subscription "${STATE_SUBSCRIPTION}" --auto-approve --ado
                fi
                return_code=$?

                echo "Return code: ${return_code}"

                if [ -f ${workload_environment_file_name} ]; then
                  export    workload_key_vault=$(cat ${workload_environment_file_name}  | grep workloadkeyvault      | awk -F'=' '{print $2}' | xargs) ; echo 'Workload Key Vault'       ${workload_key_vault}
                  export       workload_prefix=$(cat ${workload_environment_file_name}  | grep workload_zone_prefix  | awk -F'=' '{print $2}' | xargs) ; echo 'Workload Prefix'          ${workload_prefix}
                  export landscape_tfstate_key=$(cat ${workload_environment_file_name}  | grep landscape_tfstate_key | awk -F'=' '{print $2}' | xargs) ; echo 'Workload Zone State File' $landscape_tfstate_key
                fi

                az_var=$(az pipelines variable-group variable list --group-id ${VARIABLE_GROUP_ID} --query "FENCING_SPN_ID.value")
                if [ -z ${az_var} ]; then
                  echo "##vso[task.logissue type=warning]Variable FENCING_SPN_ID is not set. Required for highly available deployments"
                else
                  export fencing_id=$(az keyvault secret list --vault-name $workload_key_vault --query [].name -o tsv | grep ${workload_prefix}-fencing-spn-id | xargs)
                  if [ -z "$fencing_id" ]; then
                    az keyvault secret set --name ${workload_prefix}-fencing-spn-id --vault-name $workload_key_vault --value $(FENCING_SPN_ID)  --output none
                    az keyvault secret set --name ${workload_prefix}-fencing-spn-pwd --vault-name $workload_key_vault --value=$FENCING_SPN_PWD  --output none
                    az keyvault secret set --name ${workload_prefix}-fencing-spn-tenant --vault-name $workload_key_vault --value $(FENCING_SPN_TENANT)  --output none
                  fi
                fi

              echo -e "$green--- Add & update files in the DevOps Repository ---$reset"
                cd $(Build.Repository.LocalPath)

                echo -e "$green--- Pull latest ---$reset"
                cd $CONFIG_REPO_PATH
                git pull

                added=0
                if [ -f ${workload_environment_file_name} ]; then
                  git add ${workload_environment_file_name}
                  added=1
                fi
                if [ -f ${workload_environment_file_name}.md ]; then
                  git add ${workload_environment_file_name}.md
                  added=1
                fi
                if [ -f $(Deployment_Configuration_Path)/LANDSCAPE/$(workload_zone_folder)/.terraform/terraform.tfstate ]; then
                  git add -f $(Deployment_Configuration_Path)/LANDSCAPE/$(workload_zone_folder)/.terraform/terraform.tfstate
                  added=1
                fi
                if [ 1 == $added ]; then
                  git config --global user.email "$(Build.RequestedForEmail)"
                  git config --global user.name "$(Build.RequestedFor)"
                  git commit -m "Added updates from devops deployment $(Build.DefinitionName) [skip ci]"
                  git -c http.extraheader="AUTHORIZATION: bearer $(System.AccessToken)" push --set-upstream origin $(Build.SourceBranchName)
                fi

                if [ -f ${workload_environment_file_name}.md ]; then
                  echo "##vso[task.uploadsummary]${workload_environment_file_name}.md"
                fi
              echo -e "$green--- Adding variables to the variable group " $(variable_group) "---$reset"
                az logout
                if [ -n $VARIABLE_GROUP_ID ]; then
                  az_var=$(az pipelines variable-group variable list --group-id ${VARIABLE_GROUP_ID} --query Terraform_Remote_Storage_Account_Name.value --output table)
                  if [ -n "${az_var}" ]; then
                    az pipelines variable-group variable update --group-id ${VARIABLE_GROUP_ID} --name Terraform_Remote_Storage_Account_Name --value "${REMOTE_STATE_SA}" --output none --only-show-errors
                  else
                    az pipelines variable-group variable create --group-id ${VARIABLE_GROUP_ID} --name Terraform_Remote_Storage_Account_Name --value "${REMOTE_STATE_SA}" --output none --only-show-errors
                  fi

                  az_var=$(az pipelines variable-group variable list --group-id ${VARIABLE_GROUP_ID} --query Terraform_Remote_Storage_Subscription.value --output table)
                  if [ -n "${az_var}" ]; then
                    az pipelines variable-group variable update --group-id ${VARIABLE_GROUP_ID} --name Terraform_Remote_Storage_Subscription --value "${STATE_SUBSCRIPTION}" --output none --only-show-errors
                  else
                    az pipelines variable-group variable create --group-id ${VARIABLE_GROUP_ID} --name Terraform_Remote_Storage_Subscription --value "${STATE_SUBSCRIPTION}" --output none --only-show-errors
                  fi

                  az_var=$(az pipelines variable-group variable list --group-id ${VARIABLE_GROUP_ID} --query Deployer_State_FileName.value --output table)
                  if [ -n "${az_var}" ]; then
                    az pipelines variable-group variable update --group-id ${VARIABLE_GROUP_ID} --name Deployer_State_FileName --value "${deployer_tfstate_key}" --output none --only-show-errors
                  else
                    az pipelines variable-group variable create --group-id ${VARIABLE_GROUP_ID} --name Deployer_State_FileName --value "${deployer_tfstate_key}" --output none --only-show-errors
                  fi

                  az_var=$(az pipelines variable-group variable list --group-id ${VARIABLE_GROUP_ID} --query Deployer_Key_Vault.value --output table)
                  if [ -n "${az_var}" ]; then
                    az pipelines variable-group variable update --group-id ${VARIABLE_GROUP_ID} --name Deployer_Key_Vault --value ${key_vault} --output none --only-show-errors
                  else
                    az pipelines variable-group variable create --group-id ${VARIABLE_GROUP_ID} --name Deployer_Key_Vault --value ${key_vault} --output none --only-show-errors
                  fi

                  az_var=$(az pipelines variable-group variable list --group-id ${VARIABLE_GROUP_ID} --query "${NETWORK}"Workload_Key_Vault.value --output table)
<<<<<<< HEAD
                  if [ -z ${az_var} ]; then
                    az pipelines variable-group variable create --group-id ${VARIABLE_GROUP_ID} --name "${NETWORK}"Workload_Key_Vault --value $workload_key_vault --output none --only-show-errors
                  else
                    az pipelines variable-group variable update --group-id ${VARIABLE_GROUP_ID} --name "${NETWORK}"Workload_Key_Vault --value $workload_key_vault --output none --only-show-errors
=======
                  if [ -n "${az_var}" ]; then
                    az pipelines variable-group variable update --group-id ${VARIABLE_GROUP_ID} --name "${NETWORK}"Workload_Key_Vault --value $workload_key_vault --output none --only-show-errors
                  else
                    az pipelines variable-group variable create --group-id ${VARIABLE_GROUP_ID} --name "${NETWORK}"Workload_Key_Vault --value $workload_key_vault --output none --only-show-errors
                  fi

                  az_var=$(az pipelines variable-group variable list --group-id ${VARIABLE_GROUP_ID} --query "${NETWORK}"Workload_Secret_Prefix.value --output table)
                  if [ -n "${az_var}" ]; then
                    az pipelines variable-group variable update --group-id ${VARIABLE_GROUP_ID} --name "${NETWORK}"Workload_Secret_Prefix --value "${workload_prefix}" --output none --only-show-errors
                  else
                    az pipelines variable-group variable create --group-id ${VARIABLE_GROUP_ID} --name "${NETWORK}"Workload_Secret_Prefix --value "${workload_prefix}" --output none --only-show-errors
>>>>>>> 615ae96d
                  fi

                  az_var=$(az pipelines variable-group variable list --group-id ${VARIABLE_GROUP_ID} --query "${NETWORK}"Workload_Zone_State_FileName.value --output table)
                  if [ -n "${az_var}" ]; then
                    az pipelines variable-group variable update --group-id ${VARIABLE_GROUP_ID} --name "${NETWORK}"Workload_Zone_State_FileName --value "${landscape_tfstate_key}" --output none --only-show-errors
                  else
                    az pipelines variable-group variable create --group-id ${VARIABLE_GROUP_ID} --name "${NETWORK}"Workload_Zone_State_FileName --value "${landscape_tfstate_key}" --output none --only-show-errors
                  fi

                  az_var=$(az pipelines variable-group variable list --group-id ${VARIABLE_GROUP_ID} --query WZ_PAT.value --output table)
<<<<<<< HEAD
                  if [ -z ${az_var} ]; then
                    az pipelines variable-group variable create --group-id ${VARIABLE_GROUP_ID} --name WZ_PAT --value $AZURE_DEVOPS_EXT_PAT --output none --only-show-errors --secret true
                  else
                    az pipelines variable-group variable update --group-id ${VARIABLE_GROUP_ID} --name WZ_PAT --value $AZURE_DEVOPS_EXT_PAT --output none --only-show-errors --secret true
=======
                  if [ -n "${az_var}" ]; then
                    az pipelines variable-group variable update --group-id ${VARIABLE_GROUP_ID} --name WZ_PAT --value $AZURE_DEVOPS_EXT_PAT --output none --only-show-errors --secret true
                  else
                    az pipelines variable-group variable create --group-id ${VARIABLE_GROUP_ID} --name WZ_PAT --value $AZURE_DEVOPS_EXT_PAT --output none --only-show-errors --secret true
>>>>>>> 615ae96d
                  fi

                fi

                if [ 0 != $return_code ]; then
                  echo "##vso[task.logissue type=error]Return code from install_workloadzone $return_code."
                  if [ -f ${workload_environment_file_name}.err ]; then
                    error_message=$(cat ${workload_environment_file_name}.err)
                    echo "##vso[task.logissue type=error]Error message: $error_message."
                  fi

                fi

              exit $return_code

            displayName:               Deploy SAP Workload Zone
            env:
              SYSTEM_ACCESSTOKEN:      $(System.AccessToken)
              ARM_SUBSCRIPTION_ID:     $(ARM_SUBSCRIPTION_ID)
              ARM_CLIENT_ID:           $(ARM_CLIENT_ID)
              ARM_CLIENT_SECRET:       $(ARM_CLIENT_SECRET)
              ARM_TENANT_ID:           $(ARM_TENANT_ID)
              ARM_OBJECT_ID:           $(ARM_OBJECT_ID)
              CP_ARM_SUBSCRIPTION_ID:  $(CP_ARM_SUBSCRIPTION_ID)
              CP_ARM_CLIENT_ID:        $(CP_ARM_CLIENT_ID)
              CP_ARM_CLIENT_SECRET:    $(CP_ARM_CLIENT_SECRET)
              CP_ARM_TENANT_ID:        $(CP_ARM_TENANT_ID)
              CP_ARM_OBJECT_ID:        $(CP_ARM_OBJECT_ID)
              FENCING_SPN_PWD:         $(FENCING_SPN_PWD)
              SAPBITS:                 $(INSTALLATION_MEDIA_ACCOUNT)
              AZURE_DEVOPS_EXT_PAT:    $(PAT)
              SAP_AUTOMATION_REPO_PATH: ${{ parameters.sap_automation_repo_path }}
              CONFIG_REPO_PATH:        ${{ parameters.config_repo_path }}/$(Deployment_Configuration_Path)
            failOnStderr: false<|MERGE_RESOLUTION|>--- conflicted
+++ resolved
@@ -357,7 +357,7 @@
                   vnet_resource_id=$(az resource list --resource-group "${resource_group_name}" --subscription ${STATE_SUBSCRIPTION} --resource-type Microsoft.Network/virtualNetworks -o tsv --query "[].id | [0]")
                   if [ -n "${vnet_resource_id}" ]; then
                     perms=$(az role assignment list --subscription ${STATE_SUBSCRIPTION} --role "Network Contributor"  --scope $vnet_resource_id --only-show-errors --query "[].principalId | [0]"  --assignee $ARM_OBJECT_ID -o tsv --only-show-errors)
-                    
+
                     if [ -z "$perms" ]; then
                       echo "Assigning Network Contributor rights for $ARM_OBJECT_ID to ${vnet_resource_id}"
                       az role assignment create --assignee-object-id $ARM_OBJECT_ID  --assignee-principal-type ServicePrincipal --role "Network Contributor"  --scope $vnet_resource_id --output none
@@ -365,7 +365,7 @@
                   fi
                 fi
               else
-                echo "##vso[task.logissue type=warning]Service Principal $CP_ARM_CLIENT_ID does not have 'User Access Administrator' permissions. Please ensure that the service principal $ARM_CLIENT_ID has permissions on the Terrafrom state storage account and if needed on the Private DNS zone and the source management network resource"              
+                echo "##vso[task.logissue type=warning]Service Principal $CP_ARM_CLIENT_ID does not have 'User Access Administrator' permissions. Please ensure that the service principal $ARM_CLIENT_ID has permissions on the Terrafrom state storage account and if needed on the Private DNS zone and the source management network resource"
               fi
 
               echo -e "$green--- Deploy the workload zone ---$reset"
@@ -472,16 +472,10 @@
                   fi
 
                   az_var=$(az pipelines variable-group variable list --group-id ${VARIABLE_GROUP_ID} --query "${NETWORK}"Workload_Key_Vault.value --output table)
-<<<<<<< HEAD
-                  if [ -z ${az_var} ]; then
+                  if [ -n "${az_var}" ]; then
+                    az pipelines variable-group variable update --group-id ${VARIABLE_GROUP_ID} --name "${NETWORK}"Workload_Key_Vault --value $workload_key_vault --output none --only-show-errors
+                  else
                     az pipelines variable-group variable create --group-id ${VARIABLE_GROUP_ID} --name "${NETWORK}"Workload_Key_Vault --value $workload_key_vault --output none --only-show-errors
-                  else
-                    az pipelines variable-group variable update --group-id ${VARIABLE_GROUP_ID} --name "${NETWORK}"Workload_Key_Vault --value $workload_key_vault --output none --only-show-errors
-=======
-                  if [ -n "${az_var}" ]; then
-                    az pipelines variable-group variable update --group-id ${VARIABLE_GROUP_ID} --name "${NETWORK}"Workload_Key_Vault --value $workload_key_vault --output none --only-show-errors
-                  else
-                    az pipelines variable-group variable create --group-id ${VARIABLE_GROUP_ID} --name "${NETWORK}"Workload_Key_Vault --value $workload_key_vault --output none --only-show-errors
                   fi
 
                   az_var=$(az pipelines variable-group variable list --group-id ${VARIABLE_GROUP_ID} --query "${NETWORK}"Workload_Secret_Prefix.value --output table)
@@ -489,7 +483,6 @@
                     az pipelines variable-group variable update --group-id ${VARIABLE_GROUP_ID} --name "${NETWORK}"Workload_Secret_Prefix --value "${workload_prefix}" --output none --only-show-errors
                   else
                     az pipelines variable-group variable create --group-id ${VARIABLE_GROUP_ID} --name "${NETWORK}"Workload_Secret_Prefix --value "${workload_prefix}" --output none --only-show-errors
->>>>>>> 615ae96d
                   fi
 
                   az_var=$(az pipelines variable-group variable list --group-id ${VARIABLE_GROUP_ID} --query "${NETWORK}"Workload_Zone_State_FileName.value --output table)
@@ -500,17 +493,10 @@
                   fi
 
                   az_var=$(az pipelines variable-group variable list --group-id ${VARIABLE_GROUP_ID} --query WZ_PAT.value --output table)
-<<<<<<< HEAD
-                  if [ -z ${az_var} ]; then
+                  if [ -n "${az_var}" ]; then
+                    az pipelines variable-group variable update --group-id ${VARIABLE_GROUP_ID} --name WZ_PAT --value $AZURE_DEVOPS_EXT_PAT --output none --only-show-errors --secret true
+                  else
                     az pipelines variable-group variable create --group-id ${VARIABLE_GROUP_ID} --name WZ_PAT --value $AZURE_DEVOPS_EXT_PAT --output none --only-show-errors --secret true
-                  else
-                    az pipelines variable-group variable update --group-id ${VARIABLE_GROUP_ID} --name WZ_PAT --value $AZURE_DEVOPS_EXT_PAT --output none --only-show-errors --secret true
-=======
-                  if [ -n "${az_var}" ]; then
-                    az pipelines variable-group variable update --group-id ${VARIABLE_GROUP_ID} --name WZ_PAT --value $AZURE_DEVOPS_EXT_PAT --output none --only-show-errors --secret true
-                  else
-                    az pipelines variable-group variable create --group-id ${VARIABLE_GROUP_ID} --name WZ_PAT --value $AZURE_DEVOPS_EXT_PAT --output none --only-show-errors --secret true
->>>>>>> 615ae96d
                   fi
 
                 fi
