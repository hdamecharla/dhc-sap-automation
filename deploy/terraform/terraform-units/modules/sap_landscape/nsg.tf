#######################################4#######################################8
#                                                                              #
#                             Network security groups                          #
#                                                                              #
#######################################4#######################################8

# Creates admin subnet nsg
resource "azurerm_network_security_group" "admin" {
  provider                             = azurerm.main
  count                                = local.admin_subnet_defined && !local.admin_subnet_nsg_exists ? 1 : 0
  name                                 = local.admin_subnet_nsg_name
  resource_group_name                  = local.SAP_virtualnetwork_exists ? (
                                           data.azurerm_virtual_network.vnet_sap[0].resource_group_name
                                           ) : (
                                           azurerm_virtual_network.vnet_sap[0].resource_group_name
                                         )
  location                             = local.SAP_virtualnetwork_exists ? (
                                           data.azurerm_virtual_network.vnet_sap[0].location) : (
                                           azurerm_virtual_network.vnet_sap[0].location
                                         )
  tags                                 = var.tags
}

# Associates admin nsg to admin subnet
resource "azurerm_subnet_network_security_group_association" "admin" {
  provider                             = azurerm.main
  count                                = local.admin_subnet_defined && !local.admin_subnet_nsg_exists ? 1 : 0
  depends_on                           = [
                                          azurerm_subnet.admin
                                        ]

  subnet_id                            = local.admin_subnet_existing ? (
                                          var.infrastructure.vnets.sap.subnet_admin.arm_id) : (
                                          azurerm_subnet.admin[0].id
                                          )
  network_security_group_id            = azurerm_network_security_group.admin[0].id
}


# Creates SAP db subnet nsg
resource "azurerm_network_security_group" "db" {
  provider                             = azurerm.main
  count                                = local.database_subnet_defined && !local.database_subnet_nsg_exists ? 1 : 0
  name                                 = local.database_subnet_nsg_name
  resource_group_name                  = local.SAP_virtualnetwork_exists ? (
                                           data.azurerm_virtual_network.vnet_sap[0].resource_group_name
                                           ) : (
                                           azurerm_virtual_network.vnet_sap[0].resource_group_name
                                         )
  location                             = local.SAP_virtualnetwork_exists ? (
                                           data.azurerm_virtual_network.vnet_sap[0].location) : (
                                           azurerm_virtual_network.vnet_sap[0].location
                                         )
  tags                                 = var.tags
}

# Associates SAP db nsg to SAP db subnet
resource "azurerm_subnet_network_security_group_association" "db" {
  provider                             = azurerm.main
  count                                = local.database_subnet_defined && !local.database_subnet_nsg_exists ? 1 : 0
  depends_on = [
    azurerm_subnet.db
  ]
  subnet_id                 = local.database_subnet_existing ? var.infrastructure.vnets.sap.subnet_db.arm_id : azurerm_subnet.db[0].id
  network_security_group_id = azurerm_network_security_group.db[0].id
}


# Creates SAP app subnet nsg
resource "azurerm_network_security_group" "app" {
  provider                             = azurerm.main
  count                                = local.application_subnet_defined && !local.application_subnet_nsg_exists ? 1 : 0
  name                                 = local.application_subnet_nsg_name
  resource_group_name                  = local.SAP_virtualnetwork_exists ? (
                                           data.azurerm_virtual_network.vnet_sap[0].resource_group_name
                                           ) : (
                                           azurerm_virtual_network.vnet_sap[0].resource_group_name
                                         )
  location                             = local.SAP_virtualnetwork_exists ? (
                                           data.azurerm_virtual_network.vnet_sap[0].location) : (
                                           azurerm_virtual_network.vnet_sap[0].location
                                         )
}


# Associates app nsg to app subnet
resource "azurerm_subnet_network_security_group_association" "app" {
  provider                             = azurerm.main
  count                                = local.application_subnet_defined && !local.application_subnet_nsg_exists ? 1 : 0
  depends_on                           = [
                                           azurerm_subnet.app
                                         ]
  subnet_id                            = local.application_subnet_existing ? var.infrastructure.vnets.sap.subnet_app.arm_id : azurerm_subnet.app[0].id
  network_security_group_id            = azurerm_network_security_group.app[0].id
}


# Creates SAP web subnet nsg
resource "azurerm_network_security_group" "web" {
  provider                             = azurerm.main
  count                                = local.web_subnet_defined && !local.web_subnet_nsg_exists ? 1 : 0
  depends_on                           = [
                                          azurerm_subnet.web
                                        ]
  name                                 = local.web_subnet_nsg_name
  resource_group_name                  = local.SAP_virtualnetwork_exists ? (
                                           data.azurerm_virtual_network.vnet_sap[0].resource_group_name
                                           ) : (
                                           azurerm_virtual_network.vnet_sap[0].resource_group_name
                                         )
  location                             = local.SAP_virtualnetwork_exists ? (
                                           data.azurerm_virtual_network.vnet_sap[0].location) : (
                                           azurerm_virtual_network.vnet_sap[0].location
                                         )
}

# Associates SAP web nsg to SAP web subnet
resource "azurerm_subnet_network_security_group_association" "web" {
  provider                             = azurerm.main
  count                                = local.web_subnet_defined && !local.web_subnet_nsg_exists ? 1 : 0
  subnet_id                            = local.web_subnet_existing ? var.infrastructure.vnets.sap.subnet_web.arm_id : azurerm_subnet.web[0].id
  network_security_group_id            = azurerm_network_security_group.web[0].id
}


# Creates SAP storage subnet nsg
resource "azurerm_network_security_group" "storage" {
  provider                             = azurerm.main
  count                                = local.storage_subnet_defined && !local.storage_subnet_nsg_exists ? 1 : 0
  depends_on                           = [
                                          azurerm_subnet.storage
                                        ]
  name                                 = local.storage_subnet_nsg_name
  resource_group_name                  = local.SAP_virtualnetwork_exists ? (
                                           data.azurerm_virtual_network.vnet_sap[0].resource_group_name
                                           ) : (
                                           azurerm_virtual_network.vnet_sap[0].resource_group_name
                                         )
  location                             = local.SAP_virtualnetwork_exists ? (
                                           data.azurerm_virtual_network.vnet_sap[0].location) : (
                                           azurerm_virtual_network.vnet_sap[0].location
                                         )
}

# Associates SAP storage nsg to SAP storage subnet
resource "azurerm_subnet_network_security_group_association" "storage" {
  provider                             = azurerm.main
  count                                = local.storage_subnet_defined && !local.storage_subnet_nsg_exists ? 1 : 0
  subnet_id                            = local.storage_subnet_existing ? var.infrastructure.vnets.sap.subnet_storage.arm_id : azurerm_subnet.storage[0].id
  network_security_group_id            = azurerm_network_security_group.storage[0].id
}


// Add network security rule
resource "azurerm_network_security_rule" "nsr_controlplane_app" {
  provider                             = azurerm.main
  count                                = local.application_subnet_nsg_exists ? 0 : 1
  depends_on                           = [
                                           azurerm_network_security_group.app
                                         ]
  name                                 = "ConnectivityToSAPApplicationSubnetFromControlPlane-ssh-rdp-winrm"
  resource_group_name                  = local.SAP_virtualnetwork_exists ? (
                                           data.azurerm_virtual_network.vnet_sap[0].resource_group_name
                                           ) : (
                                           azurerm_virtual_network.vnet_sap[0].resource_group_name
                                         )
  network_security_group_name          = azurerm_network_security_group.app[0].name
  priority                             = 100
  direction                            = "Inbound"
  access                               = "Allow"
  protocol                             = "Tcp"
  source_port_range                    = "*"
<<<<<<< HEAD
  destination_port_ranges              = [22, 443, 3389, 5985, 5986, 5404, 5405, 7630]
=======
  destination_port_ranges              = [22, 443, 3389, 5985, 5986, 5404, 5405, 7630, 2049, 111]
>>>>>>> df063c58
  source_address_prefixes              = compact(concat(
                                           var.deployer_tfstate.subnet_mgmt_address_prefixes,
                                           var.deployer_tfstate.subnet_bastion_address_prefixes,
                                           local.SAP_virtualnetwork_exists ? (
                                             data.azurerm_virtual_network.vnet_sap[0].address_space) : (
                                             azurerm_virtual_network.vnet_sap[0].address_space
                                           )))
  destination_address_prefixes         = local.application_subnet_existing ? data.azurerm_subnet.app[0].address_prefixes : azurerm_subnet.app[0].address_prefixes
}

// Add SSH network security rule
resource "azurerm_network_security_rule" "nsr_controlplane_web" {
  provider                             = azurerm.main
  count                                = local.web_subnet_defined ? local.web_subnet_nsg_exists ? 0 : 1 : 0
  depends_on                           = [
                                           azurerm_network_security_group.web
                                         ]
  name                                 = "ConnectivityToSAPApplicationSubnetFromControlPlane-ssh-rdp-winrm"
  resource_group_name                  = local.SAP_virtualnetwork_exists ? (
                                           data.azurerm_virtual_network.vnet_sap[0].resource_group_name
                                           ) : (
                                           azurerm_virtual_network.vnet_sap[0].resource_group_name
                                         )
  network_security_group_name          = try(azurerm_network_security_group.web[0].name, azurerm_network_security_group.app[0].name)
  priority                             = 100
  direction                            = "Inbound"
  access                               = "Allow"
  protocol                             = "Tcp"
  source_port_range                    = "*"
<<<<<<< HEAD
  destination_port_ranges              = [22, 443, 3389, 5985, 5986]
=======
  destination_port_ranges              = [22, 443, 3389, 5985, 5986, 2049, 111]
>>>>>>> df063c58
  source_address_prefixes              = compact(concat(
                                           var.deployer_tfstate.subnet_mgmt_address_prefixes,
                                           var.deployer_tfstate.subnet_bastion_address_prefixes,
                                           local.SAP_virtualnetwork_exists ? (
                                             data.azurerm_virtual_network.vnet_sap[0].address_space) : (
                                             azurerm_virtual_network.vnet_sap[0].address_space
                                           )))
  destination_address_prefixes         = local.web_subnet_existing ? data.azurerm_subnet.web[0].address_prefixes : azurerm_subnet.web[0].address_prefixes
}

// Add SSH network security rule
resource "azurerm_network_security_rule" "nsr_controlplane_storage" {
  provider                             = azurerm.main

  count                                = local.storage_subnet_defined ? local.storage_subnet_nsg_exists ? 0 : 1 : 0
  depends_on                           = [
                                           azurerm_network_security_group.storage
                                         ]
  name                                 = "ConnectivityToSAPApplicationSubnetFromControlPlane-ssh-rdp-winrm-ANF"
  resource_group_name                  = local.SAP_virtualnetwork_exists ? (
                                           data.azurerm_virtual_network.vnet_sap[0].resource_group_name
                                           ) : (
                                           azurerm_virtual_network.vnet_sap[0].resource_group_name
                                         )
  network_security_group_name          = try(azurerm_network_security_group.storage[0].name, azurerm_network_security_group.app[0].name)
  priority                             = 100
  direction                            = "Inbound"
  access                               = "Allow"
  protocol                             = "*"
  source_port_range                    = "*"
<<<<<<< HEAD
  destination_port_ranges              = [22, 443, 3389, 5985, 5986, 111, 635, 2049, 4045, 4046, 4049]
=======
  destination_port_ranges              = [22, 443, 3389, 5985, 5986, 111, 635, 2049, 4045, 4046, 4049, 2049, 111]
>>>>>>> df063c58
  source_address_prefixes              = compact(concat(
                                           var.deployer_tfstate.subnet_mgmt_address_prefixes,
                                           var.deployer_tfstate.subnet_bastion_address_prefixes,
                                           local.SAP_virtualnetwork_exists ? (
                                             data.azurerm_virtual_network.vnet_sap[0].address_space) : (
                                             azurerm_virtual_network.vnet_sap[0].address_space
                                           )))
  destination_address_prefixes         = local.storage_subnet_existing ? data.azurerm_subnet.storage[0].address_prefixes : azurerm_subnet.storage[0].address_prefixes
}

// Add SSH network security rule
resource "azurerm_network_security_rule" "nsr_controlplane_db" {
  provider                             = azurerm.main
  count                                = local.database_subnet_nsg_exists ? 0 : 1
  depends_on                           = [
                                           azurerm_network_security_group.db
                                         ]
  name                                 = "ConnectivityToSAPApplicationSubnetFromControlPlane-ssh-rdp-winrm"
  resource_group_name                  = local.SAP_virtualnetwork_exists ? (
                                           data.azurerm_virtual_network.vnet_sap[0].resource_group_name
                                           ) : (
                                           azurerm_virtual_network.vnet_sap[0].resource_group_name
                                         )
  network_security_group_name          = azurerm_network_security_group.db[0].name
  priority                             = 100
  direction                            = "Inbound"
  access                               = "Allow"
  protocol                             = "Tcp"
  source_port_range                    = "*"
<<<<<<< HEAD
  destination_port_ranges              = [22, 443, 3389, 5985, 5986,111, 635, 2049, 4045, 4046, 4049]
=======
  destination_port_ranges              = [22, 443, 3389, 5985, 5986,111, 635, 2049, 4045, 4046, 4049, 2049, 111]
>>>>>>> df063c58
  source_address_prefixes              = compact(concat(
                                           var.deployer_tfstate.subnet_mgmt_address_prefixes,
                                           var.deployer_tfstate.subnet_bastion_address_prefixes,
                                           local.SAP_virtualnetwork_exists ? (
                                             data.azurerm_virtual_network.vnet_sap[0].address_space) : (
                                             azurerm_virtual_network.vnet_sap[0].address_space
                                           )))
  destination_address_prefixes         = local.database_subnet_existing ? data.azurerm_subnet.db[0].address_prefixes : azurerm_subnet.db[0].address_prefixes
}

// Add network security rule
resource "azurerm_network_security_rule" "nsr_controlplane_admin" {
  provider                             = azurerm.main
  count                                = local.admin_subnet_nsg_exists ? 0 : (local.admin_subnet_defined ? 1 : 0)
  depends_on                           = [
                                           azurerm_network_security_group.admin
                                         ]
  name                                 = "ConnectivityToSAPApplicationSubnetFromControlPlane-ssh-rdp-winrm"
  resource_group_name                  = local.SAP_virtualnetwork_exists ? (
                                           data.azurerm_virtual_network.vnet_sap[0].resource_group_name
                                           ) : (
                                           azurerm_virtual_network.vnet_sap[0].resource_group_name
                                         )
  network_security_group_name          = azurerm_network_security_group.admin[0].name
  priority                             = 100
  direction                            = "Inbound"
  access                               = "Allow"
  protocol                             = "Tcp"
  source_port_range                    = "*"
<<<<<<< HEAD
  destination_port_ranges              = [22, 443, 3389, 5985, 5986,111, 635, 2049, 4045, 4046, 4049]
=======
  destination_port_ranges              = [22, 443, 3389, 5985, 5986,111, 635, 2049, 4045, 4046, 4049, 2049, 111]
>>>>>>> df063c58
  source_address_prefixes              = compact(concat(
                                           var.deployer_tfstate.subnet_mgmt_address_prefixes,
                                           var.deployer_tfstate.subnet_bastion_address_prefixes,
                                           local.SAP_virtualnetwork_exists ? (
                                             data.azurerm_virtual_network.vnet_sap[0].address_space) : (
                                             azurerm_virtual_network.vnet_sap[0].address_space
                                           )))
  destination_address_prefixes         = local.admin_subnet_existing ? data.azurerm_subnet.admin[0].address_prefixes : azurerm_subnet.admin[0].address_prefixes
}<|MERGE_RESOLUTION|>--- conflicted
+++ resolved
@@ -170,11 +170,7 @@
   access                               = "Allow"
   protocol                             = "Tcp"
   source_port_range                    = "*"
-<<<<<<< HEAD
-  destination_port_ranges              = [22, 443, 3389, 5985, 5986, 5404, 5405, 7630]
-=======
   destination_port_ranges              = [22, 443, 3389, 5985, 5986, 5404, 5405, 7630, 2049, 111]
->>>>>>> df063c58
   source_address_prefixes              = compact(concat(
                                            var.deployer_tfstate.subnet_mgmt_address_prefixes,
                                            var.deployer_tfstate.subnet_bastion_address_prefixes,
@@ -204,15 +200,9 @@
   access                               = "Allow"
   protocol                             = "Tcp"
   source_port_range                    = "*"
-<<<<<<< HEAD
-  destination_port_ranges              = [22, 443, 3389, 5985, 5986]
-=======
   destination_port_ranges              = [22, 443, 3389, 5985, 5986, 2049, 111]
->>>>>>> df063c58
-  source_address_prefixes              = compact(concat(
-                                           var.deployer_tfstate.subnet_mgmt_address_prefixes,
-                                           var.deployer_tfstate.subnet_bastion_address_prefixes,
-                                           local.SAP_virtualnetwork_exists ? (
+  source_address_prefixes              = compact(concat(
+                                           var.deployer_tfstate.subnet_bastion_address_prefixes,
                                              data.azurerm_virtual_network.vnet_sap[0].address_space) : (
                                              azurerm_virtual_network.vnet_sap[0].address_space
                                            )))
@@ -239,11 +229,7 @@
   access                               = "Allow"
   protocol                             = "*"
   source_port_range                    = "*"
-<<<<<<< HEAD
-  destination_port_ranges              = [22, 443, 3389, 5985, 5986, 111, 635, 2049, 4045, 4046, 4049]
-=======
   destination_port_ranges              = [22, 443, 3389, 5985, 5986, 111, 635, 2049, 4045, 4046, 4049, 2049, 111]
->>>>>>> df063c58
   source_address_prefixes              = compact(concat(
                                            var.deployer_tfstate.subnet_mgmt_address_prefixes,
                                            var.deployer_tfstate.subnet_bastion_address_prefixes,
@@ -273,11 +259,7 @@
   access                               = "Allow"
   protocol                             = "Tcp"
   source_port_range                    = "*"
-<<<<<<< HEAD
-  destination_port_ranges              = [22, 443, 3389, 5985, 5986,111, 635, 2049, 4045, 4046, 4049]
-=======
   destination_port_ranges              = [22, 443, 3389, 5985, 5986,111, 635, 2049, 4045, 4046, 4049, 2049, 111]
->>>>>>> df063c58
   source_address_prefixes              = compact(concat(
                                            var.deployer_tfstate.subnet_mgmt_address_prefixes,
                                            var.deployer_tfstate.subnet_bastion_address_prefixes,
@@ -307,11 +289,7 @@
   access                               = "Allow"
   protocol                             = "Tcp"
   source_port_range                    = "*"
-<<<<<<< HEAD
-  destination_port_ranges              = [22, 443, 3389, 5985, 5986,111, 635, 2049, 4045, 4046, 4049]
-=======
   destination_port_ranges              = [22, 443, 3389, 5985, 5986,111, 635, 2049, 4045, 4046, 4049, 2049, 111]
->>>>>>> df063c58
   source_address_prefixes              = compact(concat(
                                            var.deployer_tfstate.subnet_mgmt_address_prefixes,
                                            var.deployer_tfstate.subnet_bastion_address_prefixes,
