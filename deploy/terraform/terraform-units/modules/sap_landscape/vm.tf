--- conflicted
+++ resolved
@@ -78,11 +78,7 @@
 
   enable_automatic_updates                               = !(var.infrastructure.patch_mode == "ImageDefault")
 
-<<<<<<< HEAD
   encryption_at_host_enabled                             = var.infrastructure.encryption_at_host_enabled
-=======
-  encryption_at_host_enabled                             = var.infrastructure.encryption_at_host_enabled 
->>>>>>> 53e4fd99
 
   os_disk {
                  name                 = format("%s%s%s%s%s",
