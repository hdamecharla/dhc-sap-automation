--- conflicted
+++ resolved
@@ -346,11 +346,7 @@
   )
   zone_name           = "privatelink.file.core.windows.net"
   resource_group_name = var.management_dns_resourcegroup_name
-<<<<<<< HEAD
-  ttl                 = 3600
-=======
   ttl                 = 10
->>>>>>> 07bc7989
   records = [length(var.transport_private_endpoint_id) > 0 ? (
     data.azurerm_private_endpoint_connection.transport[0].private_service_connection[0].private_ip_address) : (
     azurerm_private_endpoint.transport[0].private_service_connection[0].private_ip_address
@@ -579,11 +575,7 @@
   )
   zone_name           = "privatelink.file.core.windows.net"
   resource_group_name = var.management_dns_resourcegroup_name
-<<<<<<< HEAD
-  ttl                 = 3600
-=======
   ttl                 = 10
->>>>>>> 07bc7989
   records = [length(var.install_private_endpoint_id) > 0 ? (
     data.azurerm_private_endpoint_connection.install[0].private_service_connection[0].private_ip_address) : (
     azurerm_private_endpoint.install[0].private_service_connection[0].private_ip_address
