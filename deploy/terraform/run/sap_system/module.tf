--- conflicted
+++ resolved
@@ -333,35 +333,6 @@
     module.hdb_node.db_admin_ip) : (
     module.anydb_node.anydb_admin_ip
   ) #TODO Change to use Admin IP
-<<<<<<< HEAD
-  sap_mnt                           = module.common_infrastructure.sapmnt_path
-  sap_transport                     = try(data.terraform_remote_state.landscape.outputs.saptransport_path, "")
-  ers_lb_ip                         = module.app_tier.ers_lb_ip
-  bom_name                          = var.bom_name
-  scs_instance_number               = var.scs_instance_number
-  ers_instance_number               = var.ers_instance_number
-  platform                          = upper(try(local.database.platform, "HANA"))
-  db_auth_type                      = try(local.database.authentication.type, "key")
-  tfstate_resource_id               = var.tfstate_resource_id
-  install_path                      = try(data.terraform_remote_state.landscape.outputs.install_path, "")
-  NFS_provider                      = var.NFS_provider
-  observer_ips                      = module.anydb_node.observer_ips
-  observer_vms                      = module.anydb_node.observer_vms
-  shared_home                       = var.shared_home
-  hana_data                         = [module.hdb_node.hana_data_primary, module.hdb_node.hana_data_secondary]
-  hana_log                          = [module.hdb_node.hana_log_primary, module.hdb_node.hana_log_secondary]
-  hana_shared                       = [module.hdb_node.hana_shared_primary, module.hdb_node.hana_shared_secondary]
-  usr_sap                           = module.common_infrastructure.usrsap_path
-  save_naming_information           = var.save_naming_information
-  use_secondary_ips                 = var.use_secondary_ips
-  web_sid                           = var.web_sid
-  use_msi_for_clusters              = var.use_msi_for_clusters
-  dns                               = try(data.terraform_remote_state.landscape.outputs.dns_label, "")
-  use_custom_dns_a_registration     = try(data.terraform_remote_state.landscape.outputs.use_custom_dns_a_registration, true)
-  management_dns_subscription_id    = try(data.terraform_remote_state.landscape.outputs.management_dns_subscription_id, null)
-  management_dns_resourcegroup_name = coalesce(data.terraform_remote_state.landscape.outputs.management_dns_resourcegroup_name, local.saplib_resource_group_name)
-
-=======
   sap_mnt                 = module.common_infrastructure.sapmnt_path
   sap_transport           = try(data.terraform_remote_state.landscape.outputs.saptransport_path, "")
   ers_lb_ip               = module.app_tier.ers_lb_ip
@@ -387,5 +358,4 @@
   use_msi_for_clusters    = var.use_msi_for_clusters
   dns                     = try(data.terraform_remote_state.landscape.outputs.dns_label, "")
   configuration_settings  = var.configuration_settings
->>>>>>> 72fec1f5
 }