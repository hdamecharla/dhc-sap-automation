--- conflicted
+++ resolved
@@ -462,10 +462,6 @@
   type        = bool
 }
 
-<<<<<<< HEAD
-
-=======
->>>>>>> 41c7d67c
 variable "subnets_to_add_to_firewall_for_keyvaults_and_storage" {
   description = "List of subnets to add to storage account and keyvaults firewall"
   default     = null
