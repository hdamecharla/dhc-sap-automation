using System.ComponentModel;
using System.ComponentModel.DataAnnotations;
using static AutomationForm.Models.CustomValidators;

namespace AutomationForm.Models
{
  public class SystemModel
  {
    public bool IsValid()
    {
      return
          environment != null &&
          location != null &&
          network_logical_name != null &&
          sid != null
          ;
    }

    [DisplayName("System ID")]
    public string Id { get; set; }

    // BASIC

    public bool IsDefault { get; set; } = false;

    /*---------------------------------------------------------------------------8
    |                                                                            |
    |                         Generic information                                |
    |                                                                            |
    +------------------------------------4--------------------------------------*/


<<<<<<< HEAD
    /*---------------------------------------------------------------------------8
    |                                                                            |
    |                         Generic information                                |
    |                                                                            |
    +------------------------------------4--------------------------------------*/


=======
>>>>>>> 3e2bcb44
    [DisplayName("Workload zone")]
    public string workload_zone { get; set; }

    [RequiredIfNotDefault]
    [DisplayName("Environment")]
    public string environment { get; set; }

    [RequiredIfNotDefault]
    [DisplayName("Location")]
    [LocationValidator(ErrorMessage = "Location is not a valid Azure region")]
    public string location { get; set; }

    [RequiredIfNotDefault]
    [DisplayName("Network name")]
    [RegularExpression(@"^\w{0,7}$", ErrorMessage = "Logical network name cannot exceed seven characters")]
    public string network_logical_name { get; set; }

    [RequiredIfNotDefault]
    [DisplayName("System ID")]
    public string sid { get; set; }


    // Common Infrastructure

    [SubscriptionIdValidator(ErrorMessage = "Invalid subscription")]
    public string subscription { get; set; }

    public string custom_disk_sizes_filename { get; set; }

    public bool? save_naming_information { get; set; } = false;

    public string name_override_file { get; set; }

    public bool? use_loadbalancers_for_standalone_deployments { get; set; } = true;

    public bool? dual_nics { get; set; } = true;

    public bool? deploy_application_security_groups { get; set; } = true;

    public bool? deploy_v1_monitoring_extension { get; set; } = true;

    public bool? use_scalesets_for_deployment { get; set; } = false;

    public bool? database_use_premium_v2_storage { get; set; } = false;

    public Tag[] tags { get; set; }

    [UserAssignedIdentityIdValidator(ErrorMessage = "Invalid User Assigned id")]
    public string user_assigned_identity_id { get; set; }
<<<<<<< HEAD

    [ScaleSetIdValidator(ErrorMessage = "Invalid Scaleset id")]
    public string scaleset_id { get; set; }

=======

    public string scaleset_id { get; set; }

>>>>>>> 3e2bcb44
    /*---------------------------------------------------------------------------8
    |                                                                            |
    |                       Networking information                               |
    |                       provides override capabilities                       |
    |                                                                            |
    +------------------------------------4--------------------------------------*/
    [NetworkAddressValidator]
    public string network_arm_id { get; set; }

    // Admin Subnet

    [AddressPrefixValidator(ErrorMessage = "Admin subnet address space must be a valid RFC 1918 address")]
    public string admin_subnet_address_prefix { get; set; }

    [SubnetArmIdValidator(ErrorMessage = "Invalid admin subnet arm id")]
    public string admin_subnet_arm_id { get; set; }

    public string admin_subnet_name { get; set; }

    [NsgArmIdValidator(ErrorMessage = "Invalid admin subnet nsg arm id")]
    public string admin_subnet_nsg_arm_id { get; set; }

    public string admin_subnet_nsg_name { get; set; }

    // Database subnet

    //[Required]
    [AddressPrefixValidator(ErrorMessage = "DB subnet address space must be a valid RFC 1918 address")]
    public string db_subnet_address_prefix { get; set; }

    [SubnetArmIdValidator(ErrorMessage = "Invalid db subnet arm id")]
    public string db_subnet_arm_id { get; set; }
    public string db_subnet_name { get; set; }

    [NsgArmIdValidator(ErrorMessage = "Invalid db subnet nsg arm id")]
    public string db_subnet_nsg_arm_id { get; set; }

    public string db_subnet_nsg_name { get; set; }

    // Application Subnet

    //[Required]
    [AddressPrefixValidator(ErrorMessage = "App subnet address space must be a valid RFC 1918 address")]
    public string app_subnet_address_prefix { get; set; }

    [SubnetArmIdValidator(ErrorMessage = "Invalid app subnet arm id")]
    public string app_subnet_arm_id { get; set; }

    public string app_subnet_name { get; set; }

    [NsgArmIdValidator(ErrorMessage = "Invalid app subnet nsg arm id")]
    public string app_subnet_nsg_arm_id { get; set; }

    public string app_subnet_nsg_name { get; set; }

    // Web subnet

    //[Required]
    [AddressPrefixValidator(ErrorMessage = "Web subnet address space must be a valid RFC 1918 address")]
    public string web_subnet_address_prefix { get; set; }

    [SubnetArmIdValidator(ErrorMessage = "Invalid web subnet arm id")]
    public string web_subnet_arm_id { get; set; }

    public string web_subnet_name { get; set; }

    [NsgArmIdValidator(ErrorMessage = "Invalid web subnet nsg arm id")]
    public string web_subnet_nsg_arm_id { get; set; }

    public string web_subnet_nsg_name { get; set; }

    public bool? use_service_endpoint { get; set; }

    public bool? nsg_asg_with_vnet { get; set; } = false;

    /*---------------------------------------------------------------------------8
    |                                                                            |
    |                       Miscallaneous information                            |
    |                                                                            |
    +------------------------------------4--------------------------------------*/

    public string automation_username { get; set; }

    /*---------------------------------------------------------------------------8
    |                                                                            |
    |                       Resource Group information                           |
    |                                                                            |
    +------------------------------------4--------------------------------------*/

    [RgArmIdValidator(ErrorMessage = "Invalid resource group arm id")]
    public string resourcegroup_arm_id { get; set; }

    public string resourcegroup_name { get; set; }

    /*---------------------------------------------------------------------------8
    |                                                                            |
    |                       Miscallaneous information                            |
    |                                                                            |
    +------------------------------------4--------------------------------------*/

    public string custom_prefix { get; set; }

    public bool? use_prefix { get; set; } = true;

    public bool? use_secondary_ips { get; set; } = false;

    public bool? use_zonal_markers { get; set; } = true;

    public bool? upgrade_packages { get; set; } = false;

    public string bom_name { get; set; }

    public Tag[] configuration_settings { get; set; }


    /*---------------------------------------------------------------------------8
    |                                                                            |
    |                       Cluster information                                  |
    |                                                                            |
    +------------------------------------4--------------------------------------*/

    public string fencing_role_name { get; set; }

    public bool? use_msi_for_clusters { get; set; } = true;

    public bool? use_simple_mount { get; set; } = false;

    public string database_cluster_type { get; set; } = "AFA";
    public string scs_cluster_type { get; set; } = "AFA";

    /*---------------------------------------------------------------------------8
    |                                                                            |
    |                          PPG information                                   |
    |                                                                            |
    +------------------------------------4--------------------------------------*/

    public string[] proximityplacementgroup_names { get; set; }

    [PpgIdValidator]
    public string[] proximityplacementgroup_arm_ids { get; set; }

    /*---------------------------------------------------------------------------8
    |                                                                            |
    |                            Database information                            |
    |                                                                            |
    +------------------------------------4--------------------------------------*/

    [DatabasePlatformValidator]
    public string database_platform { get; set; }

    public bool? database_high_availability { get; set; } = false;

    public int? database_server_count { get; set; } = 1;

    public bool? database_dual_nics { get; set; }

    public string database_size { get; set; }

    public string database_vm_sku { get; set; }

    public string database_sid { get; set; }

    public string database_instance_number { get; set; }

    public bool? database_vm_use_DHCP { get; set; } = true;

    public Image database_vm_image { get; set; }

    public string[] database_vm_zones { get; set; }

    public string database_vm_authentication_type { get; set; }

    [AvSetIdValidator]
    public string[] database_vm_avset_arm_ids { get; set; }

    public bool? database_use_ppg { get; set; } = false;

    public bool? database_use_avset { get; set; } = false;

    public bool? database_no_ppg { get; set; }

    public bool? database_no_avset { get; set; }

    public Tag[] database_tags { get; set; }

    [IpAddressValidator]
    public string[] database_loadbalancer_ips { get; set; }

    [IpAddressValidator]
    public string[] database_vm_db_nic_ips { get; set; }

    public string database_HANA_use_ANF_scaleout_scenario { get; set; }

    [IpAddressValidator]
    public string[] database_vm_db_nic_secondary_ips { get; set; }

    [IpAddressValidator]
    public string[] database_vm_admin_nic_ips { get; set; }

    [IpAddressValidator]
    public string[] database_vm_storage_nic_ips { get; set; }

    /*---------------------------------------------------------------------------8
    |                                                                            |
    |                          App Tier information                              |
    |                                                                            |
    +------------------------------------4--------------------------------------*/
    // Application Tier

    public bool? enable_app_tier_deployment { get; set; } = true;

    public string app_tier_authentication_type { get; set; }

    public bool? app_tier_use_DHCP { get; set; } = true;

    public bool? app_tier_dual_nics { get; set; } = false;

    public string app_tier_sizing_dictionary_key { get; set; } = "Optimized";

    /*---------------------------------------------------------------------------8
    |                                                                            |
    |                    Application Server information                          |
    |                                                                            |
    +------------------------------------4--------------------------------------*/

    public int? application_server_count { get; set; } = 1;

    public string application_server_sku { get; set; }

    public Image application_server_image { get; set; }

    public string[] application_server_zones { get; set; }

    [IpAddressValidator]
    public string[] application_server_admin_nic_ips { get; set; }

    public Tag[] application_server_tags { get; set; }

    [IpAddressValidator]
    public string[] application_server_app_nic_ips { get; set; }

    [IpAddressValidator]
    public string[] application_server_nic_secondary_ips { get; set; }

    [AvSetIdValidator]
    public string[] application_server_vm_avset_arm_ids { get; set; }

    public bool? application_server_no_avset { get; set; }

    public bool? application_server_use_avset { get; set; } = true;

    public bool? application_server_no_ppg { get; set; } = false;

    public bool? application_server_use_ppg { get; set; } = true;

    /*---------------------------------------------------------------------------8
    |                                                                            |
    |                   SAP Central Services information                         |
    |                                                                            |
    +------------------------------------4--------------------------------------*/

    public int scs_server_count { get; set; } = 1;

    public string scs_server_sku { get; set; }

    public bool? scs_high_availability { get; set; } = false;

    public string scs_instance_number { get; set; } = "00";

    public string ers_instance_number { get; set; } = "01";

    public string pas_instance_number { get; set; } = "00";

    public Image scs_server_image { get; set; }

    public string[] scs_server_zones { get; set; }

    [IpAddressValidator]
    public string[] scs_server_app_nic_ips { get; set; }

    [IpAddressValidator]
    public string[] scs_server_admin_nic_ips { get; set; }

    [IpAddressValidator]
    public string[] scs_server_loadbalancer_ips { get; set; }

    public Tag[] scs_server_tags { get; set; }

    [IpAddressValidator]
    public string[] scs_server_nic_secondary_ips { get; set; }

    public bool? scs_server_use_avset { get; set; } = false;

    public bool? scs_server_no_avset { get; set; }

    public bool? scs_server_use_ppg { get; set; } = true;

    public bool? scs_server_no_ppg { get; set; }

    /*---------------------------------------------------------------------------8
    |                                                                            |
    |                 Web Dispatcher Tier information                            |
    |                                                                            |
    +------------------------------------4--------------------------------------*/

    public int? webdispatcher_server_count { get; set; } = 0;

    public string webdispatcher_server_sku { get; set; }

    [IpAddressValidator]
    public string[] webdispatcher_server_app_nic_ips { get; set; }

    [IpAddressValidator]
    public string[] webdispatcher_server_admin_nic_ips { get; set; }

    [IpAddressValidator]
    public string[] webdispatcher_server_loadbalancer_ips { get; set; }

    public Tag[] webdispatcher_server_tags { get; set; }

    public string[] webdispatcher_server_zones { get; set; }

    public Image webdispatcher_server_image { get; set; }

    [IpAddressValidator]
    public string[] webdispatcher_server_nic_secondary_ips { get; set; }

    public bool? webdispatcher_server_use_avset { get; set; } = true;

    public bool? webdispatcher_server_use_ppg { get; set; } = false;

    public bool? webdispatcher_server_no_avset { get; set; }

    public bool? webdispatcher_server_no_ppg { get; set; }

    [DisplayName("Web SID")]
    public string web_sid { get; set; }

    public string web_instance_number { get; set; } = "00";

    /*---------------------------------------------------------------------------8
    |                                                                            |
    |                            Authentication                                  |
    |                                                                            |
    +------------------------------------4--------------------------------------*/

    public string automation_password { get; set; }

    public string automation_path_to_public_key { get; set; }

    public string automation_path_to_private_key { get; set; }

    public int? resource_offset { get; set; }

    public string vm_disk_encryption_set_id { get; set; }

    /*---------------------------------------------------------------------------8
    |                                                                            |
    |                               NFS Support                                  |
    |                                                                            |
    +------------------------------------4--------------------------------------*/

    public string NFS_provider { get; set; }

    public int? sapmnt_volume_size { get; set; }

    public string azure_files_sapmnt_id { get; set; }

    public bool? use_random_id_for_storageaccounts { get; set; } = true;

    [PrivateEndpointIdValidator]
    public string sapmnt_private_endpoint_id { get; set; }

    /*---------------------------------------------------------------------------8
    |                                                                            |
    |                               ANF Support                                  |
    |                                                                            |
    +------------------------------------4--------------------------------------*/

    public bool? ANF_HANA_data { get; set; }

    public int? ANF_HANA_data_volume_size { get; set; }

    public bool? ANF_HANA_data_use_existing_volume { get; set; }

    public string ANF_HANA_data_volume_name { get; set; }

    public int? ANF_HANA_data_volume_throughput { get; set; }

    public bool? ANF_HANA_log { get; set; }

    public int? ANF_HANA_log_volume_size { get; set; }

    public bool? ANF_HANA_log_use_existing { get; set; }

    public string ANF_HANA_log_volume_name { get; set; }

    public int? ANF_HANA_log_volume_throughput { get; set; }

    public bool? ANF_HANA_shared { get; set; }

    public int? ANF_HANA_shared_volume_size { get; set; }

    public bool? ANF_HANA_shared_use_existing { get; set; }

    public string ANF_HANA_shared_volume_name { get; set; }

    public int? ANF_HANA_shared_volume_throughput { get; set; }

    public bool? ANF_usr_sap { get; set; }

    public int? ANF_usr_sap_volume_size { get; set; }

    public bool? ANF_usr_sap_use_existing { get; set; }

    public string ANF_usr_sap_volume_name { get; set; }

    public int? ANF_usr_sap_throughput { get; set; }

    public bool? use_private_endpoint { get; set; }

    public bool? ANF_sapmnt { get; set; }

    public string ANF_sapmnt_volume_name { get; set; }

    public int? ANF_sapmnt_volume_size { get; set; }

    public int? ANF_sapmnt_volume_throughput { get; set; }

    public bool? ANF_sapmnt_use_clone_in_secondary_zone { get; set; }

    public bool? ANF_HANA_use_AVG { get; set; } = false;

    /*---------------------------------------------------------------------------8
    |                                                                            |
    |                            Anchor Support                                  |
    |                                                                            |
    +------------------------------------4--------------------------------------*/

    public string anchor_vm_authentication_username { get; set; }

    public bool? deploy_anchor_vm { get; set; }

    public string anchor_vm_sku { get; set; }

    public string anchor_vm_authentication_type { get; set; }

    public bool? anchor_vm_accelerated_networking { get; set; }

    public Image anchor_vm_image { get; set; }

    [IpAddressValidator]
    public string[] anchor_vm_nic_ips { get; set; }

    public bool? anchor_vm_use_DHCP { get; set; }

    /*---------------------------------------------------------------------------8
    |                                                                            |
    |                           Key Vault Support                                |
    |                                                                            |
    +------------------------------------4--------------------------------------*/

    [KeyvaultIdValidator]
    public string user_keyvault_id { get; set; }

    [KeyvaultIdValidator]
    public string spn_keyvault_id { get; set; }

    public bool? enable_purge_control_for_keyvaults { get; set; } = false;

  }

  public class Tag
  {
    public string Key { get; set; }
    public string Value { get; set; }
  }

  public class Image
  {
    public string os_type { get; set; }

    public string source_image_id { get; set; }

    public string publisher { get; set; }

    public string offer { get; set; }

    public string sku { get; set; }

    public string version { get; set; }

    public string type { get; set; }
    public bool IsInitialized
    {
      get
      {
        return (os_type != null
            || source_image_id != null
            || publisher != null
            || offer != null
            || sku != null
            || version != null
            || type != null);
      }
    }
  }
}<|MERGE_RESOLUTION|>--- conflicted
+++ resolved
@@ -30,16 +30,6 @@
     +------------------------------------4--------------------------------------*/
 
 
-<<<<<<< HEAD
-    /*---------------------------------------------------------------------------8
-    |                                                                            |
-    |                         Generic information                                |
-    |                                                                            |
-    +------------------------------------4--------------------------------------*/
-
-
-=======
->>>>>>> 3e2bcb44
     [DisplayName("Workload zone")]
     public string workload_zone { get; set; }
 
@@ -89,16 +79,10 @@
 
     [UserAssignedIdentityIdValidator(ErrorMessage = "Invalid User Assigned id")]
     public string user_assigned_identity_id { get; set; }
-<<<<<<< HEAD
 
     [ScaleSetIdValidator(ErrorMessage = "Invalid Scaleset id")]
     public string scaleset_id { get; set; }
 
-=======
-
-    public string scaleset_id { get; set; }
-
->>>>>>> 3e2bcb44
     /*---------------------------------------------------------------------------8
     |                                                                            |
     |                       Networking information                               |
