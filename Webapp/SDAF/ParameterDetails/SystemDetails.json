[
  {
    "Section": "Set as default",
    "Link": "https://review.docs.microsoft.com/en-us/azure/virtual-machines/workloads/sap/automation-configure-SYSTEM?branch=main",
    "Parameters": [
      {
        "Name": "IsDefault",
        "Required": false,
        "Description": "Controls if this system will be set as the default. If true, missing required parameters will be allowed.",
        "Type": "checkbox",
        "Options": [],
        "Overrules": ""
      }
    ]
  },
  {
    "Section": "Subscription *",
    "Link": "https://learn.microsoft.com/en-us/azure/virtual-machines/workloads/sap/automation-configure-system?branch=main",
    "Parameters": [
      {
        "Name": "subscription",
        "Required": false,
        "Description": "IMPORTANT: please provide a subscription id to enable dropdown functionality for various Azure resource ID parameters, such as resourcegroup_arm_id, network_arm_id, etc.",
        "Type": "lookup",
        "Options": [
          {
            "Text": "",
            "Value": ""
          }
        ],
        "Overrules": "",
        "Display": 3
      }
    ]
  },
  {
    "Section": "Workload zone",
    "Link": "https://learn.microsoft.com/en-us/azure/virtual-machines/workloads/sap/automation-deploy-workload-zone?branch=main&tabs=linux%2Cdevops",
    "Parameters": [
      {
        "Name": "workload_zone",
        "Required": false,
        "Description": "An existing workload zone for which the system will be deployed in. The workload zone provides the Azure Virtual Network and the Azure key vault for the system credentials.See <a href='https://learn.microsoft.com/en-us/azure/virtual-machines/workloads/sap/automation-deployment-framework#about-the-sap-workload' target='_blank' rel='noopener noreferrer'>workload zone</a>'.",
        "Type": "lookup",
        "Options": [
          {
            "Text": "",
            "Value": ""
          }
        ],
        "Overrules": "",
        "Display": 1
      }
    ]
  },
  {
    "Section": "Environment settings",
    "Link": "https://learn.microsoft.com/en-us/azure/virtual-machines/workloads/sap/automation-configure-system#environment-parameters",
    "Parameters": [
      {
        "Name": "environment",
        "Required": true,
        "Description": "Identifier for the workload zone, used for partitioning the environments. For example 'DEV', 'QA', 'PROD', 'TEST', etc.",
        "Type": "lookup",
        "Options": [
          {
            "Text": "Select an environment...",
            "Value": ""
          },
          {
            "Text": "Development",
            "Value": "DEV"
          },
          {
            "Text": "Sandbox",
            "Value": "SND"
          },
          {
            "Text": "Prototype",
            "Value": "PROTO"
          },
          {
            "Text": "Non Production",
            "Value": "NP"
          },
          {
            "Text": "Production",
            "Value": "PROD"
          }
        ],
        "Overrules": "",
        "Display": 1
      },
      {
        "Name": "location",
        "Required": true,
        "Description": "The Azure region in which to deploy.",
        "Type": "lookup",
        "Options": [
          {
            "Text": "",
            "Value": ""
          }
        ],
        "Overrules": "",
        "Display": 1
      },
      {
        "Name": "Description",
        "Required": false,
        "Description": "System description.",
        "Type": "textbox",
        "Options": [],
        "Overrules": "",
        "Display": 1
      },
      {
        "Name": "network_logical_name",
        "Required": true,
        "Description": "Used in the naming convention and should map to the workload virtual network logical name.",
        "Type": "field",
        "Options": [],
        "Overrules": "",
        "Display": 1
      },
      {
        "Name": "name_override_file",
        "Required": false,
        "Description": "If provided,defines a json formatted file defining the name overrides, see <a href='https://learn.microsoft.com/en-us/azure/virtual-machines/workloads/sap/automation-naming-module#provide-name-overrides-using-a-json-file' target='_blank' rel='noopener noreferrer'>custom naming</a>.",
        "Type": "field",
        "Options": [],
        "Overrules": "",
        "Display": 2
      },
      {
        "Name": "save_naming_information",
        "Required": false,
        "Description": "If defined, will create a naming information json file for the resources, see <a href='https://learn.microsoft.com/en-us/azure/virtual-machines/workloads/sap/automation-naming-module#provide-name-overrides-using-a-json-file' target='_blank' rel='noopener noreferrer'>custom naming</a>.",
        "Type": "checkbox",
        "Options": [],
        "Overrules": "",
        "Display": 2
      },
      {
        "Name": "custom_disk_sizes_filename",
        "Required": false,
        "Description": "If provided,defines a json formatted file defining the custom disk sizes. See <a href='https://learn.microsoft.com/en-us/azure/virtual-machines/workloads/sap/automation-configure-extra-disks' target='_blank' rel='noopener noreferrer'>custom disk sizing</a>.",
        "Type": "field",
        "Options": [],
        "Overrules": "",
        "Display": 2
      },
      {
        "Name": "use_prefix",
        "Required": false,
        "Description": "Defines if a prefix will be added to the resource names. See <a href='https://learn.microsoft.com/en-us/azure/virtual-machines/workloads/sap/automation-naming' target='_blank' rel='noopener noreferrer'>automation naming</a>",
        "Type": "checkbox",
        "Options": [],
        "Overrules": "",
        "Display": 3
      },
      {
        "Name": "custom_prefix",
        "Required": false,
        "Description": "If provided, defines the name of the custom prefix to be prepended to resources. See <a href='https://learn.microsoft.com/en-us/azure/virtual-machines/workloads/sap/automation-naming' target='_blank' rel='noopener noreferrer'>automation naming</a>",
        "Type": "field",
        "Options": [],
        "Overrules": "",
        "Display": 3
      },
      {
        "Name": "use_zonal_markers",
        "Required": false,
        "Description": "Defines if a zonal indicators will be added to the resource names. See <a href='https://learn.microsoft.com/en-us/azure/virtual-machines/workloads/sap/automation-naming' target='_blank' rel='noopener noreferrer'>automation naming</a>",
        "Type": "checkbox",
        "Options": [],
        "Overrules": "",
        "Display": 3
      },
      {
        "Name": "tags",
        "Required": false,
        "Description": "Defines a list of tags to be applied to all resources",
        "Type": "tag",
        "Options": [],
        "Overrules": "",
        "Display": 2
      },
      {
        "Name": "use_spn",
        "Required": false,
        "Description": " If set, the deployment is performed using the Service Principal defined for the workload zone, otherwise the managed identity of the deployer is used",
        "Type": "checkbox",
        "Options": [],
        "Overrules": "",
        "Display": 2
      }
    ]
  },
  {
    "Section": "Infrastructure settings",
    "Link": "https://learn.microsoft.com/en-us/azure/virtual-machines/workloads/sap/automation-configure-system#environment-parameters",
    "Parameters": [
      {
        "Name": "database_use_premium_v2_storage",
        "Required": false,
        "Description": "Defines if the database tier will use premium v2 storage",
        "Type": "checkbox",
        "Options": [],
        "Overrules": "",
        "Display": 2
      },
      {
        "Name": "use_scalesets_for_deployment",
        "Required": false,
        "Description": "Defines if Flexible Virtual Machine Scale Sets are used for the deployment",
        "Type": "checkbox",
        "Options": [],
        "Overrules": "",
        "Display": 2
      },
      {
        "Name": "scaleset_id",
        "Required": false,
        "Description": "Azure resource identifier for Virtual Machine Scale Sets.",
        "Type": "lookup",
        "Options": [],
        "Overrules": "",
        "Display": 3
      },
      {
        "Name": "network_arm_id",
        "Required": false,
        "Description": "Specifies Azure resource identifier for the existing virtual network.",
        "Type": "lookup",
        "Options": [
          {
            "Text": "",
            "Value": ""
          }
        ],
        "Overrules": "",
        "Display": 3
      },
      {
        "Name": "deploy_application_security_groups",
        "Required": false,
        "Description": "Defines if application security groups will be created.",
        "Type": "checkbox",
        "Options": [],
        "Overrules": "",
        "Display": 3
      },
      {
        "Name": "nsg_asg_with_vnet",
        "Required": false,
        "Description": "Controls where the Application Security Groups are created.",
        "Type": "checkbox",
        "Options": [],
        "Overrules": "",
        "Display": 3
      },
      {
<<<<<<< HEAD
        "Name": "deploy_v1_monitoring_extension",
        "Required": false,
        "Description": "Defines if the Microsoft.AzureCAT.AzureEnhancedMonitoring extension will be deployed.",
        "Type": "checkbox",
        "Options": [],
        "Overrules": "",
        "Display": 2
      },
      {
        "Name": "deploy_monitoring_extension",
        "Required": false,
        "Description": "If defined, will add the Microsoft.Azure.Monitor.AzureMonitorLinuxAgent extension to the virtual machines",
        "Type": "checkbox",
        "Options": [],
        "Overrules": "",
        "Display": 2
      },
      {
        "Name": "deploy_defender_extension",
        "Required": false,
        "Description": "If defined, will add the Microsoft.Azure.Security.Monitoring extension to the virtual machines",
        "Type": "checkbox",
        "Options": [],
        "Overrules": "",
        "Display": 2
      },
      {
        "Name": "deploy_monitoring_extension",
        "Required": false,
        "Description": "If defined, will add the Microsoft.Azure.Monitor.AzureMonitorLinuxAgent extension to the virtual machines",
        "Type": "checkbox",
        "Options": [],
        "Overrules": "",
        "Display": 3
      },
      {
        "Name": "deploy_defender_extension",
        "Required": false,
        "Description": "If defined, will add the Microsoft.Azure.Security.Monitoring extension to the virtual machines",
        "Type": "checkbox",
        "Options": [],
        "Overrules": "",
        "Display": 2
      },
      {
        "Name": "vm_disk_encryption_set_id",
        "Required": false,
        "Description": "Azure resource identifier for custom encryption key to use for disk encryption.",
        "Type": "field",
        "Options": [],
        "Overrules": "",
        "Display": 3
      },
      {
        "Name": "user_assigned_identity_id",
        "Required": false,
        "Description": "Azure resource identifier for User assigned identity.",
        "Type": "lookup",
        "Options": [],
        "Overrules": "",
        "Display": 3
      },
      {
=======
>>>>>>> 7029e1b2
        "Name": "upgrade_packages",
        "Required": false,
        "Description": "Defines if the packages on the Virtual Machine will be upgraded to the latest version",
        "Type": "checkbox",
        "Options": [],
        "Overrules": "",
        "Display": 2
      },
      {
        "Name": "use_secondary_ips",
        "Required": false,
        "Description": "Controls if the virtual machines should be deployed with two IP addresses. Required for SAP Virtual Hostname support",
        "Type": "checkbox",
        "Options": [],
        "Overrules": "",
        "Display": 3
      },
      {
        "Name": "dns_a_records_for_secondary_names",
        "Required": false,
        "Description": "Defines if DNS records should be created for the virtual host names.",
        "Type": "checkbox",
        "Options": [],
        "Overrules": "",
        "Display": 2
      },
      {
        "Name": "register_endpoints_with_dns",
        "Required": false,
        "Description": "Defines if the Private Endpoints are registered with DNS",
        "Type": "checkbox",
        "Options": [],
        "Overrules": "",
        "Display": 3
      },
      {
        "Name": "use_private_endpoint",
        "Required": false,
        "Description": "Use private endpoint for the storage accounts and the key vaults in the deployment.",
        "Type": "checkbox",
        "Options": [],
        "Overrules": "",
        "Display": 2
      }

    ]
  },
  {
    "Section": "Resource group",
    "Link": "https://learn.microsoft.com/en-us/azure/virtual-machines/workloads/sap/automation-configure-system?branch=main#database-tier-parameters",
    "Parameters": [
      {
        "Name": "resourcegroup_name",
        "Required": false,
        "Description": "Overrides the name of the resource group that will be provisioned.",
        "Type": "field",
        "Options": [],
        "Overrules": "",
        "Display": 2
      },
      {
        "Name": "resourcegroup_arm_id",
        "Required": false,
        "Description": "Azure resource identifier for existing resource group.",
        "Type": "lookup",
        "Options": [
          {
            "Text": "",
            "Value": ""
          }
        ],
        "Overrules": "resourcegroup_name",
        "Display": 3
      }
    ]
  },
  {
    "Section": "Proximity placement group settings",
    "Link": "https://learn.microsoft.com/en-us/azure/sap/automation/configure-system#infrastructure-parameters",
    "Parameters": [
      {
        "Name": "proximityplacementgroup_names",
        "Required": false,
        "Description": "Defines the names of the proximity placement groups. Only use this if the default naming is not suitable.",
        "Type": "list",
        "Options": [],
        "Overrules": "",
        "Display": 3
      },
      {
        "Name": "proximityplacementgroup_arm_ids",
        "Required": false,
        "Description": "A list of Azure resource identifiers specifying existing proximity placement groups.",
        "Type": "list",
        "Options": [],
        "Overrules": "",
        "Display": 3
      },

      {
        "Name": "use_app_proximityplacementgroups",
        "Required": false,
        "Description": "Defines if an proximity placement group should be used for the app tier VMs.",
        "Type": "checkbox",
        "Options": [],
        "Overrules": "",
        "Display": 3
      },
      {
        "Name": "app_proximityplacementgroup_names",
        "Required": false,
        "Description": "Defines the names of the app tier proximity placement groups. Only use this if the default naming is not suitable.",
        "Type": "list",
        "Options": [],
        "Overrules": "",
        "Display": 3
      },
      {
        "Name": "app_proximityplacementgroup_arm_ids",
        "Required": false,
        "Description": "A list of Azure resource identifiers specifying existing app tier proximity placement groups.",
        "Type": "list",
        "Options": [],
        "Overrules": "",
        "Display": 3
      }
    ]
  },
  {
    "Section": "Database tier",
    "Link": "https://learn.microsoft.com/en-us/azure/virtual-machines/workloads/sap/automation-configure-system?branch=main#database-tier-parameters",
    "Parameters": [
      {
        "Name": "database_platform",
        "Required": true,
        "Description": "The type of database backend. Valid choices are 'HANA', 'DB2', 'ORACLE', 'SQLSERVER','SYBASE'",
        "Type": "lookup",
        "Options": [
          {
            "Text": "",
            "Value": ""
          },
          {
            "Text": "HANA",
            "Value": "HANA"
          },
          {
            "Text": "DB2",
            "Value": "DB2"
          },
          {
            "Text": "ORACLE",
            "Value": "ORACLE"
          },
          {
            "Text": "ORACLE ASM",
            "Value": "ORACLE-ASM"
          },
          {
            "Text": "SYBASE",
            "Value": "SYBASE"
          },
          {
            "Text": "SQL SERVER",
            "Value": "SQLSERVER"
          },
          {
            "Text": "NONE",
            "Value": "NONE"
          }
        ],
        "Overrules": "",
        "Display": 1
      },
      {
        "Name": "database_high_availability",
        "Required": false,
        "Description": "Defines if the database tier is deployed highly available. When set two database servers are deployed.",
        "Type": "checkbox",
        "Options": [],
        "Overrules": "",
        "Display": 1
      },
      {
        "Name": "database_sid",
        "Required": false,
        "Description": "Defines the database SID.",
        "Type": "field",
        "Options": [],
        "Overrules": "",
        "Display": 2
      },
      {
        "Name": "database_server_count",
        "Required": false,
        "Description": "Defines the number of database servers.",
        "Type": "field",
        "Options": [],
        "Overrules": "",
        "Display": 1
      },
      {
        "Name": "database_vm_image_offering",
        "Required": false,
        "Description": "Defines the virtual machine image to use for the database servers.",
        "Type": "image_dropdown",
        "Options": [],
        "Overrules": "database_vm_image",
        "Display": 1
      },
      {
        "Name": "database_vm_image",
        "Required": false,
        "Description": "Defines the virtual machine image details for the database servers.",
        "Type": "image",
        "Options": [
          {
            "Text": "",
            "Value": ""
          }
        ],
        "Overrules": "",
        "Display": 2
      },
      {
        "Name": "database_size",
        "Required": false,
        "Description": "If using a custom disk sizing populate with the node name for 'db' section you have used in the file custom_disk_sizes_filename. See <a href='https://learn.microsoft.com/en-us/azure/virtual-machines/workloads/sap/automation-configure-extra-disks' target='_blank' rel='noopener noreferrer'>custom disk sizing</a>.",
        "Type": "lookup",
        "Options": [
          {
            "Text": "",
            "Value": ""
          }
        ],
        "Overrules": "",
        "Display": 1
      },
      {
        "Name": "database_vm_sku",
        "Required": false,
        "Description": "If provided overrides the Virtual Machine SKU used for the database virtual machines.",
        "Type": "field",
        "Options": [
          {
            "Text": "",
            "Value": ""
          }
        ],
        "Overrules": "",
        "Display": 2
      },
      {
        "Name": "database_vm_zones",
        "Required": false,
        "Description": "Defines the availability zones in which the database servers are deployed.",
        "Type": "list",
        "Options": [
          {
            "Text": "",
            "Value": ""
          },
          {
            "Text": "1",
            "Value": "1"
          },
          {
            "Text": "2",
            "Value": "2"
          },
          {
            "Text": "3",
            "Value": "3"
          }
        ],
        "Overrules": "",
        "Display": 1
      },
      {
        "Name": "database_instance_number",
        "Required": false,
        "Description": "Defines the database instance number. Default is 00.",
        "Type": "field",
        "Options": [],
        "Overrules": "",
        "Display": 3
      },
      {
        "Name": "database_dual_nics",
        "Required": false,
        "Description": "Defines if the database servers will have two network interfaces.",
        "Type": "checkbox",
        "Options": [],
        "Overrules": "",
        "Display": 3
      },
      {
        "Name": "database_vm_use_DHCP",
        "Required": false,
        "Description": "Defines if Azure subnet provided IP addresses should be used for the database servers.",
        "Type": "checkbox",
        "Options": [],
        "Overrules": "",
        "Display": 3
      },
      {
        "Name": "database_vm_db_nic_ips",
        "Required": false,
        "Description": "If provided, the database virtual machines will be configured with the specified IP addresses.",
        "Type": "list",
        "Options": [
          {
            "Text": "",
            "Value": ""
          }
        ],
        "Overrules": "",
        "Display": 3
      },
      {
        "Name": "database_vm_db_nic_secondary_ips",
        "Required": false,
        "Description": "If provided, the database virtual machines will be configured with the specified IP addresses as their secondary IP addresses. Needed for SAP Virtual Host support.",
        "Type": "list",
        "Options": [
          {
            "Text": "",
            "Value": ""
          }
        ],
        "Overrules": "",
        "Display": 3
      },
      {
        "Name": "database_vm_admin_nic_ips",
        "Required": false,
        "Description": "If provided, the database virtual machines will be configured with the specified IP addresses for the admin network interfaces.",
        "Type": "list",
        "Options": [
          {
            "Text": "",
            "Value": ""
          }
        ],
        "Overrules": "",
        "Display": 3
      },
      {
        "Name": "database_vm_storage_nic_ips",
        "Required": false,
        "Description": "If provided, the database tier will be configured with the specified IPs (storage subnet).",
        "Type": "list",
        "Options": [
          {
            "Text": "",
            "Value": ""
          }
        ],
        "Overrules": "",
        "Display": 3
      },
      {
        "Name": "database_loadbalancer_ips",
        "Required": false,
        "Description": "If provided, the load balancer IP addresses for the database tier's load balancer.",
        "Type": "list",
        "Options": [
          {
            "Text": "",
            "Value": ""
          }
        ],
        "Overrules": "",
        "Display": 3
      },
      {
        "Name": "database_vm_authentication_type",
        "Required": false,
        "Description": "Defines the authentication for the Database Virtual Machines. Valid options are 'Key' or 'Password'.",
        "Type": "lookup",
        "Options": [
          {
            "Text": "",
            "Value": ""
          },
          {
            "Text": "Key",
            "Value": "key"
          },
          {
            "Text": "Password",
            "Value": "password"
          }
        ],
        "Overrules": "",
        "Display": 3
      },
      {
        "Name": "database_vm_avset_arm_ids",
        "Required": false,
        "Description": "Defines a list of Azure resource identifiers for the availability sets in which to place the database virtual machines. Needed for ANF pinning scenarios.",
        "Type": "list",
        "Options": [
          {
            "Text": "",
            "Value": ""
          }
        ],
        "Overrules": "",
        "Display": 3
      },
      {
        "Name": "database_use_ppg",
        "Required": false,
        "Description": "Defines that the database virtual machines will be placed in a proximity placement group.",
        "Type": "checkbox",
        "Options": [],
        "Overrules": "",
        "Display": 3
      },
      {
        "Name": "database_use_avset",
        "Required": false,
        "Description": "Defines that the database virtual machines will be placed in an availability set.",
        "Type": "checkbox",
        "Options": [],
        "Overrules": "",
        "Display": 3
      },
      {
        "Name": "database_tags",
        "Required": false,
        "Description": "Defines a list of tags to be applied to the database server(s)",
        "Type": "tag",
        "Options": [],
        "Overrules": "",
        "Display": 2
      }
    ]
  },
  {
    "Section": "Application tier",
    "Link": "https://learn.microsoft.com/en-us/azure/virtual-machines/workloads/sap/automation-configure-system?branch=main#common-application-tier-parameters",
    "Parameters": [
      {
        "Name": "sid",
        "Required": true,
        "Description": "Defines the SAP Application System ID.",
        "Type": "field",
        "Options": [],
        "Overrules": "",
        "Display": 1
      },
      {
        "Name": "enable_app_tier_deployment",
        "Required": false,
        "Description": "Controls if the application tier should be deployed.",
        "Type": "checkbox",
        "Options": [],
        "Overrules": "",
        "Display": 1
      },
      {
        "Name": "app_tier_sizing_dictionary_key",
        "Required": true,
        "Description": "Defines the VM SKU and the disk layout for the application tier servers. Use 'Optimized' unless you have your own sizing file. See <a href='https://learn.microsoft.com/en-us/azure/virtual-machines/workloads/sap/automation-configure-extra-disks?branch=main' target='_blank' rel='noopener noreferrer'>custom disk sizing</a>",
        "Type": "field",
        "Options": [],
        "Overrules": "",
        "Display": 1
      },
      {
        "Name": "app_tier_authentication_type",
        "Required": false,
        "Description": "Defines the authentication type for the Application tier VMs (key/password).",
        "Type": "lookup",
        "Options": [
          {
            "Text": "",
            "Value": ""
          },
          {
            "Text": "Key",
            "Value": "key"
          },
          {
            "Text": "Password",
            "Value": "password"
          }
        ],
        "Overrules": "",
        "Display": 3
      },
      {
        "Name": "app_tier_use_DHCP",
        "Required": false,
        "Description": "Defines if Azure subnet provided IP addresses should be used.",
        "Type": "checkbox",
        "Options": [],
        "Overrules": "",
        "Display": 3
      },
      {
        "Name": "app_tier_dual_nics",
        "Required": false,
        "Description": "Defines if the application tier servers should have two network cards.",
        "Type": "checkbox",
        "Options": [],
        "Overrules": "",
        "Display": 3
      },
      {
        "Name": "use_loadbalancers_for_standalone_deployments",
        "Required": false,
        "Description": "Used to control if standalone deployments (non HA) will be deployed with load balancers.",
        "Type": "checkbox",
        "Options": [],
        "Overrules": "",
        "Display": 3
      }
    ]
  },
  {
    "Section": "SAP Central Services",
    "Link": "https://learn.microsoft.com/en-us/azure/virtual-machines/workloads/sap/automation-configure-system?branch=main#sap-central-services-parameters",
    "Parameters": [
      {
        "Name": "scs_server_count",
        "Required": false,
        "Description": "Defines how many SAP Central Services servers to deploy.",
        "Type": "field",
        "Options": [],
        "Overrules": "",
        "Display": 2
      },
      {
        "Name": "scs_high_availability",
        "Required": false,
        "Description": "Defines if SAP Central services are deployed highly available.",
        "Type": "checkbox",
        "Options": [],
        "Overrules": "",
        "Display": 1
      },
      {
        "Name": "scs_instance_number",
        "Required": false,
        "Description": "Defines the SCS instance number.",
        "Type": "field",
        "Options": [],
        "Overrules": "",
        "Display": 2
      },
      {
        "Name": "ers_instance_number",
        "Required": false,
        "Description": "Defines the ERSS instance number.",
        "Type": "field",
        "Options": [],
        "Overrules": "",
        "Display": 2
      },
      {
        "Name": "scs_server_zones",
        "Required": false,
        "Description": "Defines the availability zones in which deploy the SAP Central Services servers.",
        "Type": "list",
        "Options": [
          {
            "Text": "",
            "Value": ""
          },
          {
            "Text": "1",
            "Value": "1"
          },
          {
            "Text": "2",
            "Value": "2"
          },
          {
            "Text": "3",
            "Value": "3"
          }
        ],
        "Overrules": "",
        "Display": 1
      },
      {
        "Name": "scs_server_sku",
        "Required": false,
        "Description": "Defines the virtual machine SKU to use for the SAP Central Services servers.",
        "Type": "field",
        "Options": [],
        "Overrules": "",
        "Display": 2
      },
      {
        "Name": "scs_server_image_offering",
        "Required": false,
        "Description": "Defines the virtual machine image to use for the SAP Central Services servers.",
        "Type": "image_dropdown",
        "Options": [],
        "Overrules": "scs_server_image",
        "Display": 1
      },
      {
        "Name": "scs_server_image",
        "Required": false,
        "Description": "Defines the virtual machine image to use for the SAP Central Services servers.",
        "Type": "image",
        "Options": [
          {
            "Text": "",
            "Value": ""
          }
        ],
        "Overrules": "",
        "Display": 2
      },
      {
        "Name": "scs_server_app_nic_ips",
        "Required": false,
        "Description": "Provides the static IP addresses for the SAP Central Services servers.",
        "Type": "list",
        "Options": [
          {
            "Text": "",
            "Value": ""
          }
        ],
        "Overrules": "",
        "Display": 3
      },
      {
        "Name": "scs_server_nic_secondary_ips",
        "Required": false,
        "Description": "If provided, the secondary static IP addresses for the SAP Central Services servers. Required for SAP Virtual Hostname support.",
        "Type": "list",
        "Options": [
          {
            "Text": "",
            "Value": ""
          }
        ],
        "Overrules": "",
        "Display": 3
      },
      {
        "Name": "scs_server_admin_nic_ips",
        "Required": false,
        "Description": "Provides the static IP addresses for the SAP Central Services servers secondary network interfaces.",
        "Type": "list",
        "Options": [
          {
            "Text": "",
            "Value": ""
          }
        ],
        "Overrules": "",
        "Display": 3
      },
      {
        "Name": "scs_server_loadbalancer_ips",
        "Required": false,
        "Description": "Provides the static IP addresses for the SAP Central Services load balancer.",
        "Type": "list",
        "Options": [
          {
            "Text": "",
            "Value": ""
          }
        ],
        "Overrules": "",
        "Display": 3
      },
      {
        "Name": "scs_server_use_avset",
        "Required": false,
        "Description": "Defines if the SAP Central Services tier will be placed in an availability set.",
        "Type": "checkbox",
        "Options": [],
        "Overrules": "",
        "Display": 3
      },
      {
        "Name": "scs_server_use_ppg",
        "Required": false,
        "Description": "Defines if the Central Services will be placed in a proximity placement group.",
        "Type": "checkbox",
        "Options": [],
        "Overrules": "",
        "Display": 3
      },
      {
        "Name": "scs_server_tags",
        "Required": false,
        "Description": "Provides the tags to be associated to the SAP Central Services servers",
        "Type": "tag",
        "Options": [],
        "Overrules": "",
        "Display": 2
      }
    ]
  },
  {
    "Section": "Application servers",
    "Link": "https://learn.microsoft.com/en-us/azure/virtual-machines/workloads/sap/automation-configure-system?branch=main#application-server-parameters",
    "Parameters": [
      {
        "Name": "application_server_count",
        "Required": false,
        "Description": "Defines how many application servers to deploy.",
        "Type": "field",
        "Options": [],
        "Overrules": "",
        "Display": 1
      },
      {
        "Name": "application_server_zones",
        "Required": false,
        "Description": "Defines the availability zones to which deploy the application servers.",
        "Type": "list",
        "Options": [
          {
            "Text": "",
            "Value": ""
          },
          {
            "Text": "1",
            "Value": "1"
          },
          {
            "Text": "2",
            "Value": "2"
          },
          {
            "Text": "3",
            "Value": "3"
          }
        ],
        "Overrules": "",
        "Display": 1
      },
      {
        "Name": "pas_instance_number",
        "Required": false,
        "Description": "Defines the PAS instance number.",
        "Type": "field",
        "Options": [],
        "Overrules": "",
        "Display": 2
      },
      {
        "Name": "application_server_sku",
        "Required": false,
        "Description": "Provides the virtual machine SKU to use for the application servers.",
        "Type": "field",
        "Options": [],
        "Overrules": "",
        "Display": 2
      },
      {
        "Name": "application_server_image_offering",
        "Required": false,
        "Description": "Define the virtual machine image for the application servers.",
        "Type": "image_dropdown",
        "Options": [],
        "Overrules": "application_server_image",
        "Display": 1
      },
      {
        "Name": "application_server_image",
        "Required": false,
        "Description": "Define the virtual machine image for the application servers.",
        "Type": "image",
        "Options": [
          {
            "Text": "",
            "Value": ""
          }
        ],
        "Overrules": "",
        "Display": 2
      },
      {
        "Name": "application_server_app_nic_ips",
        "Required": false,
        "Description": "Provides the static IP addresses for the application servers.",
        "Type": "list",
        "Options": [
          {
            "Text": "",
            "Value": ""
          }
        ],
        "Overrules": "",
        "Display": 3
      },
      {
        "Name": "application_server_nic_secondary_ips",
        "Required": false,
        "Description": "If provided, the secondary static IP addresses for the application servers. Required for SAP Virtual Hostname support.",
        "Type": "list",
        "Options": [
          {
            "Text": "",
            "Value": ""
          }
        ],
        "Overrules": "",
        "Display": 3
      },
      {
        "Name": "application_server_admin_nic_ips",
        "Required": false,
        "Description": "Provides the static IP addresses for the SAP Application server's secondary network interfaces.",
        "Type": "list",
        "Options": [
          {
            "Text": "",
            "Value": ""
          }
        ],
        "Overrules": "",
        "Display": 3
      },
      {
        "Name": "application_server_use_avset",
        "Required": false,
        "Description": "If defined, the application servers will be placed in an availability set",
        "Type": "checkbox",
        "Options": [],
        "Overrules": "",
        "Display": 3
      },
      {
        "Name": "application_server_use_ppg",
        "Required": false,
        "Description": "If defined, the application servers will be placed in a proximity placement group.",
        "Type": "checkbox",
        "Options": [],
        "Overrules": "",
        "Display": 3
      },
      {
        "Name": "application_server_vm_avset_arm_ids",
        "Required": false,
        "Description": "If provided, Azure resource ids for the availability sets to use for the application servers",
        "Type": "list",
        "Options": [
          {
            "Text": "",
            "Value": ""
          }
        ],
        "Overrules": "",
        "Display": 3
      },
      {
        "Name": "application_server_tags",
        "Required": false,
        "Description": "Provides the tags to be associated to the application servers",
        "Type": "tag",
        "Options": [],
        "Overrules": "",
        "Display": 2
      }
    ]
  },
  {
    "Section": "Web dispatchers",
    "Link": "https://learn.microsoft.com/en-us/azure/virtual-machines/workloads/sap/automation-configure-system?branch=main#web-dispatcher-parameters",
    "Parameters": [
      {
        "Name": "webdispatcher_server_count",
        "Required": false,
        "Description": "Defines how many web dispatchers to deploy",
        "Type": "field",
        "Options": [],
        "Overrules": "",
        "Display": 1
      },
      {
        "Name": "web_sid",
        "Required": false,
        "Description": "Web Dispatcher SID",
        "Type": "field",
        "Options": [],
        "Overrules": "",
        "Display": 1
      },

      {
        "Name": "web_instance_number",
        "Required": false,
        "Description": "Defines the web instance number. Default is 00.",
        "Type": "field",
        "Options": [],
        "Overrules": "",
        "Display": 3
      },
      {
        "Name": "webdispatcher_server_zones",
        "Required": false,
        "Description": "Defines the availability zones to which deploy the web dispatchers",
        "Type": "list",
        "Options": [
          {
            "Text": "",
            "Value": ""
          },
          {
            "Text": "1",
            "Value": "1"
          },
          {
            "Text": "2",
            "Value": "2"
          },
          {
            "Text": "3",
            "Value": "3"
          }
        ],
        "Overrules": "",
        "Display": 1
      },
      {
        "Name": "webdispatcher_server_sku",
        "Required": false,
        "Description": "Provides the virtual machine SKU to use for the web dispatchers.",
        "Type": "field",
        "Options": [],
        "Overrules": "",
        "Display": 2
      },
      {
        "Name": "web_server_image_offering",
        "Required": false,
        "Description": "Define the virtual machine image for the web dispatchers.",
        "Type": "image_dropdown",
        "Options": [],
        "Overrules": "webdispatcher_server_image",
        "Display": 1
      },
      {
        "Name": "webdispatcher_server_image",
        "Required": false,
        "Description": "Define the virtual machine image for the web dispatchers.",
        "Type": "image",
        "Options": [
          {
            "Text": "",
            "Value": ""
          }
        ],
        "Overrules": "",
        "Display": 2
      },
      {
        "Name": "webdispatcher_server_app_nic_ips",
        "Required": false,
        "Description": "Provides the static IP addresses for the web dispatchers.",
        "Type": "list",
        "Options": [
          {
            "Text": "",
            "Value": ""
          }
        ],
        "Overrules": "",
        "Display": 3
      },
      {
        "Name": "webdispatcher_server_nic_secondary_ips",
        "Required": false,
        "Description": "If provided, the secondary static IP addresses for the web dispatchers. Required for SAP Virtual Hostname support.",
        "Type": "list",
        "Options": [
          {
            "Text": "",
            "Value": ""
          }
        ],
        "Overrules": "",
        "Display": 3
      },
      {
        "Name": "webdispatcher_server_admin_nic_ips",
        "Required": false,
        "Description": "Provides the static IP addresses for the web dispatcher's secondary network interfaces.",
        "Type": "list",
        "Options": [
          {
            "Text": "",
            "Value": ""
          }
        ],
        "Overrules": "",
        "Display": 3
      },
      {
        "Name": "webdispatcher_server_loadbalancer_ips",
        "Required": false,
        "Description": "Provides the static IP addresses for the web dispatcher load balancer.",
        "Type": "list",
        "Options": [
          {
            "Text": "",
            "Value": ""
          }
        ],
        "Overrules": "",
        "Display": 3
      },
      {
        "Name": "webdispatcher_server_use_avset",
        "Required": false,
        "Description": "If defined, the Web Dispatcher tier will be placed in an availability set",
        "Type": "checkbox",
        "Options": [],
        "Overrules": "",
        "Display": 3
      },
      {
        "Name": "webdispatcher_server_use_ppg",
        "Required": false,
        "Description": "If defined, the web dispatchers will be placed in a proximity placement group",
        "Type": "checkbox",
        "Options": [],
        "Overrules": "",
        "Display": 3
      },
      {
        "Name": "webdispatcher_server_tags",
        "Required": false,
        "Description": "Provides the tags to be associated to the webdispatcher servers",
        "Type": "tag",
        "Options": [],
        "Overrules": "",
        "Display": 2
      }
    ]
  },
  {
    "Section": "Common Virtual Machine settings",
    "Link": "https://learn.microsoft.com/en-us/azure/sap/automation/configure-workload-zone#vm-parameters",
    "Parameters": [
      {
        "Name": "user_assigned_identity_id",
        "Required": false,
        "Description": "Azure resource identifier for User assigned identity.",
        "Type": "lookup",
        "Options": [],
        "Overrules": "",
        "Display": 3
      },
      {
        "Name": "deploy_monitoring_extension",
        "Required": false,
        "Description": "If defined, will add the Microsoft.Azure.Monitor.AzureMonitorLinuxAgent extension to the virtual machines",
        "Type": "checkbox",
        "Options": [],
        "Overrules": "",
        "Display": 2
      },
      {
        "Name": "deploy_defender_extension",
        "Required": false,
        "Description": "If defined, will add the Microsoft.Azure.Security.Monitoring extension to the virtual machines",
        "Type": "checkbox",
        "Options": [],
        "Overrules": "",
        "Display": 2
      },
      {
        "Name": "deploy_v1_monitoring_extension",
        "Required": false,
        "Description": "Defines if the Microsoft.AzureCAT.AzureEnhancedMonitoring extension will be deployed.",
        "Type": "checkbox",
        "Options": [],
        "Overrules": "",
        "Display": 3
      },
      {
        "Name": "vm_disk_encryption_set_id",
        "Required": false,
        "Description": "Azure resource identifier for custom encryption key to use for disk encryption.",
        "Type": "field",
        "Options": [],
        "Overrules": "",
        "Display": 3
      },
      {
        "Name": "patch_mode",
        "Required": false,
        "Description": "Defines the patching mode for the Virtual Machines.",
        "Type": "lookup",
        "Options": [
          {
            "Text": "",
            "Value": ""
          },
          {
            "Text": "ImageDefault (Linux)",
            "Value": "ImageDefault"
          },
          {
            "Text": "Manual (Windows)",
            "Value": "Manual"
          },
          {
            "Text": "AutomaticByOS (Windows)",
            "Value": "AutomaticByOS"
          },
          {
            "Text": "AutomaticByPlatform (Azure Orchestrated patching)",
            "Value": "AutomaticByPlatform"
          }
        ],
        "Overrules": "",
        "Display": 2
      },
      {
        "Name": "patch_assessment_mode",
        "Required": false,
        "Description": "Specifies the mode of VM Guest Patching for the Virtual Machine.",
        "Type": "lookup",
        "Options": [
          {
            "Text": "",
            "Value": ""
          },
          {
            "Text": "ImageDefault",
            "Value": "ImageDefault"
          },
          {
            "Text": "AutomaticByPlatform (Azure Orchestrated patching)",
            "Value": "AutomaticByPlatform"
          }
        ],
        "Overrules": "",
        "Display": 2
      }


    ]
  },

  {
    "Section": "Cluster settings",
    "Link": "https://learn.microsoft.com/en-us/azure/virtual-machines/workloads/sap/automation-configure-system#environment-parameters",
    "Parameters": [
      {
        "Name": "scs_cluster_type",
        "Required": false,
        "Description": "Cluster quorum type; AFA (Azure Fencing Agent), ASD (Azure Shared Disk), ISCSI",
        "Type": "lookup",
        "Options": [
          {
            "Text": "Azure Fencing Agent",
            "Value": "AFA"
          },
          {
            "Text": "Azure Shared Disk",
            "Value": "ASD"
          },
          {
            "Text": "iSCSI devices",
            "Value": "ISCSI"
          }
        ],
        "Overrules": "",
        "Display": 2
      },
      {
        "Name": "database_cluster_type",
        "Required": false,
        "Description": "Cluster quorum type; AFA (Azure Fencing Agent), ASD (Azure Shared Disk), ISCSI",
        "Type": "lookup",
        "Options": [
          {
            "Text": "Azure Fencing Agent",
            "Value": "AFA"
          },
          {
            "Text": "Azure Shared Disk",
            "Value": "ASD"
          },
          {
            "Text": "iSCSI devices",
            "Value": "ISCSI"
          }
        ],
        "Overrules": "",
        "Display": 2
      },
      {
        "Name": "scs_cluster_disk_lun",
        "Required": false,
        "Description": "The LUN of the shared disk for the SAP Central Services cluster",
        "Type": "field",
        "Options": [],
        "Overrules": "",
        "Display": 3
      },
      {
        "Name": "scs_cluster_disk_size",
        "Required": false,
        "Description": "The size of the shared disk for the SAP Central Services cluster",
        "Type": "field",
        "Options": [],
        "Overrules": "",
        "Display": 3
      },
      {
        "Name": "scs_cluster_disk_type",
        "Required": false,
        "Description": "The storage_account_type of the shared disk for the SAP Central Services cluster",
        "Type": "lookup",
        "Options": [
          {
            "Text": "Premium LRS",
            "Value": "Premium_LRS"
          },
          {
            "Text": "Premium ZRS",
            "Value": "Premium_ZRS"
          }
        ],
        "Overrules": "",
        "Display": 3
      },
      {
        "Name": "database_cluster_disk_lun",
        "Required": false,
        "Description": "The LUN of the shared disk for the Database cluster",
        "Type": "field",
        "Options": [],
        "Overrules": "",
        "Display": 3
      },
      {
        "Name": "database_cluster_disk_size",
        "Required": false,
        "Description": "The size of the shared disk for the Database cluster",
        "Type": "field",
        "Options": [],
        "Overrules": "",
        "Display": 3
      },
      {
        "Name": "database_cluster_disk_type",
        "Required": false,
        "Description": "The storage_account_type of the shared disk for the Database cluster",
        "Type": "lookup",
        "Options": [
          {
            "Text": "Premium LRS",
            "Value": "Premium_LRS"
          },
          {
            "Text": "Premium ZRS",
            "Value": "Premium_ZRS"
          }
        ],
        "Overrules": "",
        "Display": 3
      },
      {
        "Name": "use_msi_for_clusters",
        "Required": false,
        "Description": "If provided, defines that the fencing agent uses a managed identity",
        "Type": "checkbox",
        "Options": [],
        "Overrules": "",
        "Display": 3
      },
      {
        "Name": "use_simple_mount",
        "Required": false,
        "Description": "If provided, defines that simple mounts are used (Applicable for SLES 15 SP# or newer)",
        "Type": "checkbox",
        "Options": [],
        "Overrules": "",
        "Display": 3
      },
      {
        "Name": "fencing_role_name",
        "Required": false,
        "Description": "If provided, the role to assign to the managed identities",
        "Type": "field",
        "Options": [],
        "Overrules": "",
        "Display": 3
      },
      {
        "Name": "use_fence_kdump",
        "Required": false,
        "Description": "Configure fencing device based on the fence agent fence_kdump for both SCS and DB clusters",
        "Type": "checkbox",
        "Options": [],
        "Overrules": "",
        "Display": 3
      },
      {
        "Name": "use_fence_kdump_size_gb_db",
        "Required": false,
        "Description": "Default size of the kdump disk which will be attached to the VMs which are part DB cluster.",
        "Type": "field",
        "Options": [],
        "Overrules": "",
        "Display": 2
      },
      {
        "Name": "use_fence_kdump_lun_db",
        "Required": false,
        "Description": "Default LUN number of the kdump disk which will be attached to the VMs which are part of DB cluster.",
        "Type": "field",
        "Options": [],
        "Overrules": "",
        "Display": 2
      },
      {
        "Name": "use_fence_kdump_size_gb_scs",
        "Required": false,
        "Description": "Default size of the kdump disk which will be attached to the VMs which are part of SCS cluster.",
        "Type": "field",
        "Options": [],
        "Overrules": "",
        "Display": 2
      },
      {
        "Name": "use_fence_kdump_lun_scs",
        "Required": false,
        "Description": "Default LUN number of the kdump disk which will be attached to the VMs which are part of SCS cluster.",
        "Type": "field",
        "Options": [],
        "Overrules": "",
        "Display": 2
      }

    ]
  },
  {
    "Section": "Admin subnet",
    "Link": "https://learn.microsoft.com/en-us/azure/virtual-machines/workloads/sap/automation-configure-system?branch=main#network-parameters",
    "Parameters": [
      {
        "Name": "admin_subnet_name",
        "Required": false,
        "Description": "<i>Use only if the SID requires unique subnets</i>. Defines the admin subnet name, should only be used if the default naming is not acceptable.",
        "Type": "field",
        "Options": [],
        "Overrules": "",
        "Display": 3
      },
      {
        "Name": "admin_subnet_address_prefix",
        "Required": false,
        "Description": "<i>Use only if the SID requires unique subnets</i>. Defines the admin subnet address range. Mandatory if the subnets are not defined in the workload zone, or if existing subnets are not used.",
        "Type": "field",
        "Options": [],
        "Overrules": "",
        "Display": 3
      },
      {
        "Name": "admin_subnet_arm_id",
        "Required": false,
        "Description": "<i>Use only if the SID requires unique subnets</i>. Specifies Azure resource identifier for the existing subnet to use as the admin subnet.",
        "Type": "lookup",
        "Options": [
          {
            "Text": "",
            "Value": ""
          }
        ],
        "Overrules": "admin_subnet_address_prefix",
        "Display": 3
      },
      {
        "Name": "admin_subnet_nsg_name",
        "Required": false,
        "Description": "<i>Use only if the SID requires unique subnets</i>. Should only be used if the default admin network security group name is not acceptable.",
        "Type": "field",
        "Options": [],
        "Overrules": "",
        "Display": 3
      },
      {
        "Name": "admin_subnet_nsg_arm_id",
        "Required": false,
        "Description": "<i>Use only if the SID requires unique subnets</i>. Specifies Azure resource identifier for the existing network security group to use.",
        "Type": "lookup",
        "Options": [
          {
            "Text": "",
            "Value": ""
          }
        ],
        "Overrules": "admin_subnet_nsg_name",
        "Display": 3
      }
    ]
  },
  {
    "Section": "Database subnet",
    "Link": "https://learn.microsoft.com/en-us/azure/virtual-machines/workloads/sap/automation-configure-system?branch=main#network-parameters",
    "Parameters": [
      {
        "Name": "db_subnet_name",
        "Required": false,
        "Description": "<i>Use only if the SID requires unique subnets</i>. Should only be used if the default naming is not acceptable",
        "Type": "field",
        "Options": [],
        "Overrules": "",
        "Display": 3
      },
      {
        "Name": "db_subnet_address_prefix",
        "Required": false,
        "Description": "<i>Use only if the SID requires unique subnets</i>. Mandatory parameter if the subnets are not defined in the workload zone, or if existing subnets are not used.",
        "Type": "field",
        "Options": [],
        "Overrules": "",
        "Display": 3
      },
      {
        "Name": "db_subnet_arm_id",
        "Required": false,
        "Description": "<i>Use only if the SID requires unique subnets</i>. Specifies Azure resource identifier for the existing subnet to use for the database subnet.",
        "Type": "lookup",
        "Options": [
          {
            "Text": "",
            "Value": ""
          }
        ],
        "Overrules": "db_subnet_address_prefix",
        "Display": 3
      },
      {
        "Name": "db_subnet_nsg_name",
        "Required": false,
        "Description": "<i>Use only if the SID requires unique subnets</i>. Should only be used if the default database network security group name is not acceptable",
        "Type": "field",
        "Options": [],
        "Overrules": "",
        "Display": 3
      },
      {
        "Name": "db_subnet_nsg_arm_id",
        "Required": false,
        "Description": "<i>Use only if the SID requires unique subnets</i>. Specifies Azure resource identifier for the existing network security group to use.",
        "Type": "lookup",
        "Options": [
          {
            "Text": "",
            "Value": ""
          }
        ],
        "Overrules": "db_subnet_nsg_name",
        "Display": 3
      }
    ]
  },
  {
    "Section": "Application subnet",
    "Link": "https://learn.microsoft.com/en-us/azure/virtual-machines/workloads/sap/automation-configure-system?branch=main#network-parameters",
    "Parameters": [
      {
        "Name": "app_subnet_name",
        "Required": false,
        "Description": "<i>Use only if the SID requires unique subnets</i>. Should only be used if the default naming is not acceptable.",
        "Type": "field",
        "Options": [],
        "Overrules": "",
        "Display": 3
      },
      {
        "Name": "app_subnet_address_prefix",
        "Required": false,
        "Description": "<i>Use only if the SID requires unique subnets</i>. Mandatory parameter if the subnets are not defined in the workload zone, or if existing subnets are not used.",
        "Type": "field",
        "Options": [],
        "Overrules": "",
        "Display": 3
      },
      {
        "Name": "app_subnet_arm_id",
        "Required": false,
        "Description": "<i>Use only if the SID requires unique subnets</i>. Specifies Azure resource identifier for the existing subnet to use for the application subnet.",
        "Type": "lookup",
        "Options": [
          {
            "Text": "",
            "Value": ""
          }
        ],
        "Overrules": "app_subnet_address_prefix",
        "Display": 3
      },
      {
        "Name": "app_subnet_nsg_name",
        "Required": false,
        "Description": "<i>Use only if the SID requires unique subnets</i>. Should only be used if the default application network security group name is not acceptable.",
        "Type": "field",
        "Options": [],
        "Overrules": "",
        "Display": 3
      },
      {
        "Name": "app_subnet_nsg_arm_id",
        "Required": false,
        "Description": "<i>Use only if the SID requires unique subnets</i>. Specifies Azure resource identifier for the existing network security group to use.",
        "Type": "lookup",
        "Options": [
          {
            "Text": "",
            "Value": ""
          }
        ],
        "Overrules": "app_subnet_nsg_name",
        "Display": 3
      }
    ]
  },
  {
    "Section": "Web subnet",
    "Link": "https://learn.microsoft.com/en-us/azure/virtual-machines/workloads/sap/automation-configure-system?branch=main#network-parameters",
    "Parameters": [
      {
        "Name": "web_subnet_name",
        "Required": false,
        "Description": "<i>Use only if the SID requires unique subnets</i>. Should only be used if the default naming is not acceptable",
        "Type": "field",
        "Options": [],
        "Overrules": "",
        "Display": 3
      },
      {
        "Name": "web_subnet_address_prefix",
        "Required": false,
        "Description": "<i>Use only if the SID requires unique subnets</i>. Mandatory parameter if the subnets are not defined in the workload zone, or if existing subnets are not used.",
        "Type": "field",
        "Options": [],
        "Overrules": "",
        "Display": 3
      },
      {
        "Name": "web_subnet_arm_id",
        "Required": false,
        "Description": "<i>Use only if the SID requires unique subnets</i>. Specifies Azure resource identifier for the existing subnet to use for the web subnet.",
        "Type": "lookup",
        "Options": [
          {
            "Text": "",
            "Value": ""
          }
        ],
        "Overrules": "web_subnet_address_prefix",
        "Display": 3
      },
      {
        "Name": "web_subnet_nsg_name",
        "Required": false,
        "Description": "<i>Use only if the SID requires unique subnets</i>. Should only be used if the default web network security group name is not acceptable.",
        "Type": "field",
        "Options": [],
        "Overrules": "",
        "Display": 3
      },
      {
        "Name": "web_subnet_nsg_arm_id",
        "Required": false,
        "Description": "<i>Use only if the SID requires unique subnets</i>. Specifies Azure resource identifier for the existing network security group to use",
        "Type": "lookup",
        "Options": [
          {
            "Text": "",
            "Value": ""
          }
        ],
        "Overrules": "web_subnet_nsg_name",
        "Display": 3
      }
    ]
  },
  {
    "Section": "Authentication",
    "Link": "https://learn.microsoft.com/en-us/azure/virtual-machines/workloads/sap/automation-configure-system?branch=main#authentication-parameters",
    "Parameters": [
      {
        "Name": "automation_username",
        "Required": false,
        "Description": "<i>Use only if the SID requires an unique administrator credentials</i>. Defines the user account used by the automation, usually this is defined in the workload zone.",
        "Type": "field",
        "Options": [],
        "Overrules": "",
        "Display": 3
      },
      {
        "Name": "automation_password",
        "Required": false,
        "Description": "<i>Use only if the SID requires an unique administrator credentials</i>. Provides a password for the automation user, usually this is defined in the workload zone. If empty Terraform will create the ssh key and persist it in keyvault",
        "Type": "field",
        "Options": [],
        "Overrules": "",
        "Display": 3
      },
      {
        "Name": "automation_path_to_public_key",
        "Required": false,
        "Description": "<i>Use only if the SID requires an unique administrator credentials</i>. Provides a path to an existing ssh public key file, usually this is defined in the workload zone. If empty Terraform will create the ssh key and persist it in keyvault",
        "Type": "field",
        "Options": [],
        "Overrules": "",
        "Display": 3
      },
      {
        "Name": "automation_path_to_private_key",
        "Required": false,
        "Description": "<i>Use only if the SID requires an unique administrator credentials</i>. Provides a path to an existing ssh private key file, usually this is defined in the workload zone. If empty Terraform will create the ssh key and persist it in keyvault",
        "Type": "field",
        "Options": [],
        "Overrules": "",
        "Display": 3
      }
    ]
  },
  {
    "Section": "Keyvault",
    "Link": "https://learn.microsoft.com/en-us/azure/virtual-machines/workloads/sap/automation-configure-system?branch=main#key-vault-parameters",
    "Parameters": [
      {
        "Name": "user_keyvault_id",
        "Required": false,
        "Description": "If provided, the Azure resource identifier of the credentials Azure key vault, usually this is defined in the workload zone.",
        "Type": "lookup",
        "Options": [
          {
            "Text": "",
            "Value": ""
          }
        ],
        "Overrules": "",
        "Display": 3
      },
      {
        "Name": "spn_keyvault_id",
        "Required": false,
        "Description": "If provided, the Azure resource identifier of the deployment credential Azure key vault, usually this is defined in the workload zone.",
        "Type": "lookup",
        "Options": [
          {
            "Text": "",
            "Value": ""
          }
        ],
        "Overrules": "",
        "Display": 3
      },
      {
        "Name": "enable_purge_control_for_keyvaults",
        "Required": false,
        "Description": "Disables the purge protection for Azure key vaults.",
        "Type": "checkbox",
        "Options": [],
        "Overrules": "",
        "Display": 3
      }
    ]
  },
  {
    "Section": "NFS and Shared Files Settings",
    "Link": "https://learn.microsoft.com/en-us/azure/virtual-machines/workloads/sap/automation-configure-system?branch=main#nfs-support",
    "Parameters": [
      {
        "Name": "NFS_provider",
        "Required": false,
        "Description": "Defines how NFS services are provided to the SAP systems: AFS (Azure Files for NFS), ANF (Azure NetApp Files), NFS (custom solution)",
        "Type": "lookup",
        "Options": [
          {
            "Text": "",
            "Value": ""
          },
          {
            "Text": "AFS",
            "Value": "AFS"
          },
          {
            "Text": "ANF",
            "Value": "ANF"
          },
          {
            "Text": "NFS",
            "Value": "NFS"
          },
          {
            "Text": "NONE",
            "Value": "NONE"
          }
        ],
        "Overrules": "",
        "Display": 1
      },
      {
        "Name": "sapmnt_volume_size",
        "Required": false,
        "Description": "The volume in GB of the sapmnt file share.",
        "Type": "field",
        "Options": [],
        "Overrules": "",
        "Display": 2
      },
      {
        "Name": "azure_files_sapmnt_id",
        "Required": false,
        "Description": "Azure resource identifier for an existing storage account used for sapmnt.",
        "Type": "lookup",
        "Options": [
          {
            "Text": "",
            "Value": ""
          }
        ],
        "Overrules": "",
        "Display": 3
      },
      {
        "Name": "sapmnt_private_endpoint_id",
        "Required": false,
        "Description": "Azure Resource Identifier for an private endpoint connection for the sapmnt storage account",
        "Type": "lookup",
        "Options": [
          {
            "Text": "",
            "Value": ""
          }
        ],
        "Overrules": "",
        "Display": 3
      },
      {
        "Name": "use_random_id_for_storageaccounts",
        "Required": false,
        "Description": "Defines if the sapmnt storage account name will have a random suffix. (this decreases the risk of name conflicts)",
        "Type": "checkbox",
        "Options": [],
        "Overrules": "",
        "Display": 2
      },
      {
        "Name": "ANF_HANA_use_AVG",
        "Required": false,
        "Description": "defines if the ANF volume(s) will be created in an Application Volume Group",
        "Type": "checkbox",
        "Options": [],
        "Overrules": "",
        "Display": 2
      },
      {
        "Name": "ANF_HANA_use_Zones",
        "Required": false,
        "Description": "defines if the ANF volume(s) will be deployed in availability zones",
        "Type": "checkbox",
        "Options": [],
        "Overrules": "",
        "Display": 2
      },
      {
        "Name": "database_HANA_use_ANF_scaleout_scenario",
        "Required": false,
        "Description": "If true, the database tier will be configured for scaleout scenario.",
        "Type": "checkbox",
        "Options": [],
        "Overrules": "",
        "Display": 3
      },
      {
        "Name": "database_HANA_no_standby_role",
        "Required": false,
        "Description": "If true, the database scale out tier will not have a standby role.",
        "Type": "checkbox",
        "Options": [],
        "Overrules": "",
        "Display": 3
      },
      {
        "Name": "stand_by_node_count",
        "Required": false,
        "Description": "The number of standby nodes.",
        "Type": "field",
        "Options": [],
        "Overrules": "",
        "Display": 3
      }
    ]
  },
  {
    "Section": "ANF HANA Data",
    "Link": "https://learn.microsoft.com/en-us/azure/virtual-machines/workloads/sap/automation-configure-system?branch=main#azure-netapp-files-support",
    "Parameters": [
      {
        "Name": "ANF_HANA_data",
        "Required": false,
        "Description": "If defined, will create Azure NetApp Files volume(s) for HANA data.",
        "Type": "checkbox",
        "Options": [],
        "Overrules": "",
        "Display": 2
      },
      {
        "Name": "ANF_HANA_data_volume_size",
        "Required": false,
        "Description": "If defined, provides the size of the HANA data volume(s) in GB.",
        "Type": "field",
        "Options": [],
        "Overrules": "",
        "Display": 2
      },
      {
        "Name": "ANF_HANA_data_volume_throughput",
        "Required": false,
        "Description": "If defined, provides the throughput of the HANA data volume(s) in MB/s.",
        "Type": "field",
        "Options": [],
        "Overrules": "",
        "Display": 2
      },
      {
        "Name": "ANF_HANA_data_use_existing_volume",
        "Required": false,
        "Description": "Use existing Azure NetApp volumes for HANA data.",
        "Type": "checkbox",
        "Options": [],
        "Overrules": "",
        "Display": 3
      },
      {
        "Name": "ANF_HANA_data_volume_name",
        "Required": false,
        "Description": "Azure NetApp volumes name(s) for existing HANA data volume(s)",
        "Type": "field",
        "Options": [],
        "Overrules": "",
        "Display": 3
      },
      {
        "Name": "ANF_HANA_data_volume_count",
        "Required": false,
        "Description": "Number of ANF Data Volumes",
        "Type": "field",
        "Options": [],
        "Overrules": "",
        "Display": 3
      }
    ]
  },
  {
    "Section": "ANF HANA Log",
    "Link": "https://learn.microsoft.com/en-us/azure/virtual-machines/workloads/sap/automation-configure-system?branch=main#azure-netapp-files-support",
    "Parameters": [
      {
        "Name": "ANF_HANA_log",
        "Required": false,
        "Description": "If defined, will create Azure NetApp Files volume(s) for HANA log.",
        "Type": "checkbox",
        "Options": [],
        "Overrules": "",
        "Display": 2
      },
      {
        "Name": "ANF_HANA_log_volume_size",
        "Required": false,
        "Description": "If defined, provides the size of the HANA log volume(s) in GB.",
        "Type": "field",
        "Options": [],
        "Overrules": "",
        "Display": 2
      },
      {
        "Name": "ANF_HANA_log_volume_throughput",
        "Required": false,
        "Description": "If defined, provides the throughput of the HANA log volume(s) in MB/s.",
        "Type": "field",
        "Options": [],
        "Overrules": "",
        "Display": 2
      },
      {
        "Name": "ANF_HANA_log_use_existing",
        "Required": false,
        "Description": "Use existing Azure NetApp volumes for HANA log.",
        "Type": "checkbox",
        "Options": [],
        "Overrules": "",
        "Display": 3
      },
      {
        "Name": "ANF_HANA_log_volume_name",
        "Required": false,
        "Description": "Azure NetApp volumes name(s) for existing HANA log volume(s)",
        "Type": "field",
        "Options": [],
        "Overrules": "",
        "Display": 3
      },
      {
        "Name": "ANF_HANA_data_volume_count",
        "Required": false,
        "Description": "Number of ANF Data Volumes",
        "Type": "field",
        "Options": [],
        "Overrules": "",
        "Display": 3
      }
    ]
  },
  {
    "Section": "ANF HANA shared",
    "Link": "https://learn.microsoft.com/en-us/azure/virtual-machines/workloads/sap/automation-configure-system?branch=main#azure-netapp-files-support",
    "Parameters": [
      {
        "Name": "ANF_HANA_shared",
        "Required": false,
        "Description": "If defined, will create Azure NetApp Files volume(s) for HANA shared.",
        "Type": "checkbox",
        "Options": [],
        "Overrules": "",
        "Display": 2
      },
      {
        "Name": "ANF_HANA_shared_volume_size",
        "Required": false,
        "Description": "If defined, provides the size of the HANA shared volume(s) in GB.",
        "Type": "field",
        "Options": [],
        "Overrules": "",
        "Display": 2
      },
      {
        "Name": "ANF_HANA_shared_volume_throughput",
        "Required": false,
        "Description": "If defined, provides the throughput of the HANA shared volume(s) in MB/s.",
        "Type": "field",
        "Options": [],
        "Overrules": "",
        "Display": 2
      },
      {
        "Name": "ANF_HANA_shared_use_existing",
        "Required": false,
        "Description": "Use existing Azure NetApp volumes for HANA shared.",
        "Type": "checkbox",
        "Options": [],
        "Overrules": "",
        "Display": 3
      },
      {
        "Name": "ANF_HANA_shared_volume_name",
        "Required": false,
        "Description": "Azure NetApp volumes name(s) for existing HANA shared volume(s)",
        "Type": "field",
        "Options": [],
        "Overrules": "",
        "Display": 3
      }
    ]
  },
  {
    "Section": "ANF HANA /usr/sap",
    "Link": "https://learn.microsoft.com/en-us/azure/virtual-machines/workloads/sap/automation-configure-system?branch=main#azure-netapp-files-support",
    "Parameters": [
      {
        "Name": "ANF_usr_sap",
        "Required": false,
        "Description": "If defined, will create Azure NetApp Files volume(s) for /usr/sap",
        "Type": "checkbox",
        "Options": [],
        "Overrules": "",
        "Display": 2
      },
      {
        "Name": "ANF_usr_sap_volume_size",
        "Required": false,
        "Description": "If defined, provides the size for the /usr/sap volume in GB",
        "Type": "field",
        "Options": [],
        "Overrules": "",
        "Display": 2
      },
      {
        "Name": "ANF_usr_sap_throughput",
        "Required": false,
        "Description": "If defined provides the throughput of the /usr/sap volume in MB/s.",
        "Type": "field",
        "Options": [],
        "Overrules": "",
        "Display": 2
      },
      {
        "Name": "ANF_usr_sap_use_existing",
        "Required": false,
        "Description": "Use existing  /usr/sap volume",
        "Type": "checkbox",
        "Options": [],
        "Overrules": "",
        "Display": 3
      },
      {
        "Name": "ANF_usr_sap_volume_name",
        "Required": false,
        "Description": "Azure NetApp volumes name(s) for existing /usr/sap volume(s)",
        "Type": "field",
        "Options": [],
        "Overrules": "",
        "Display": 3
      }
    ]
  },
  {
    "Section": "ANF /sapmnt",
    "Link": "https://learn.microsoft.com/en-us/azure/virtual-machines/workloads/sap/automation-configure-system?branch=main#azure-netapp-files-support",
    "Parameters": [
      {
        "Name": "ANF_sapmnt_volume_size",
        "Required": false,
        "Description": "If defined, provides the size for the sapmnt volume in GB.",
        "Type": "field",
        "Options": [],
        "Overrules": "",
        "Display": 2
      },
      {
        "Name": "ANF_sapmnt_volume_throughput",
        "Required": false,
        "Description": "If defined, provides the throughput for the sapmnt volume in MB/s.",
        "Type": "field",
        "Options": [],
        "Overrules": "",
        "Display": 2
      },
      {
        "Name": "ANF_sapmnt",
        "Required": false,
        "Description": "Use existing sapmnt volume",
        "Type": "checkbox",
        "Options": [],
        "Overrules": "",
        "Display": 3
      },
      {
        "Name": "ANF_sapmnt_use_clone_in_secondary_zone",
        "Required": false,
        "Description": "Use clone in secondary region for sapmnt volume",
        "Type": "checkbox",
        "Options": [],
        "Overrules": "",
        "Display": 3
      },
      {
        "Name": "ANF_sapmnt_volume_name",
        "Required": false,
        "Description": "Azure NetApp volumes name(s) for existing HANA /sapmnt volume(s)",
        "Type": "field",
        "Options": [],
        "Overrules": "",
        "Display": 3
      }
    ]
  },
  {
    "Section": "Anchor Virtual Machine",
    "Link": "https://learn.microsoft.com/en-us/azure/virtual-machines/workloads/sap/automation-configure-system?branch=main#anchor-virtual-machine-parameters",
    "Parameters": [
      {
        "Name": "deploy_anchor_vm",
        "Required": false,
        "Description": "Controls if an anchor Virtual Machine should be deployed",
        "Type": "checkbox",
        "Options": [],
        "Overrules": "",
        "Display": 3
      },
      {
        "Name": "anchor_vm_sku",
        "Required": false,
        "Description": "Defines the virtual machine SKU for the Anchor Virtual Machine",
        "Type": "field",
        "Options": [],
        "Overrules": "",
        "Display": 3
      },
      {
        "Name": "anchor_vm_authentication_username",
        "Required": false,
        "Description": "Defines the username for the Anchor Virtual Machine",
        "Type": "field",
        "Options": [],
        "Overrules": "",
        "Display": 3
      },
      {
        "Name": "anchor_vm_authentication_type",
        "Required": false,
        "Description": "Defines the authentication type for the Anchor Virtual Machine",
        "Type": "lookup",
        "Options": [
          {
            "Text": "",
            "Value": ""
          },
          {
            "Text": "Key",
            "Value": "key"
          },
          {
            "Text": "Password",
            "Value": "password"
          }
        ],
        "Overrules": "",
        "Display": 3
      },
      {
        "Name": "anchor_vm_accelerated_networking",
        "Required": false,
        "Description": "Defines if the anchor Virtual Machine should use accelerated networking.",
        "Type": "checkbox",
        "Options": [],
        "Overrules": "",
        "Display": 3
      },
      {
        "Name": "anchor_vm_image_offering",
        "Required": false,
        "Description": "Virtual machine image for the anchor virtual machine.",
        "Type": "image_dropdown",
        "Options": [],
        "Overrules": "anchor_vm_image",
        "Display": 2
      },
      {
        "Name": "anchor_vm_image",
        "Required": false,
        "Description": "Virtual machine image for the anchor virtual machine.",
        "Type": "image",
        "Options": [
          {
            "Text": "",
            "Value": ""
          }
        ],
        "Overrules": "",
        "Display": 3
      },
      {
        "Name": "anchor_vm_nic_ips",
        "Required": false,
        "Description": "Provide the IP address for the the Anchor Virtual Machines",
        "Type": "list",
        "Options": [
          {
            "Text": "",
            "Value": ""
          }
        ],
        "Overrules": "",
        "Display": 3
      },
      {
        "Name": "anchor_vm_use_DHCP",
        "Required": false,
        "Description": "Defines if Azure subnet provided IP addresses should be used.",
        "Type": "checkbox",
        "Options": [],
        "Overrules": "",
        "Display": 3
      }
    ]
  },
  {
    "Section": "Azure Monitor support",
    "Link": "https://learn.microsoft.com/en-us/azure/sap/automation/automation-configure-system",
    "Parameters": [
      {
        "Name": "ams_resource_id",
        "Required": false,
        "Description": "Defines the Azure resource id for the Log analytics workspace in AMS",
        "Type": "lookup",
        "Options": [],
        "Overrules": "",
        "Display": 2
      },
      {
        "Name": "enable_ha_monitoring",
        "Required": false,
        "Description": "Enables prometheus high availability cluster monitoring.",
        "Type": "checkbox",
        "Options": [],
        "Overrules": "",
        "Display": 2
      },
      {
        "Name": "enable_os_monitoring",
        "Required": false,
        "Description": "Enable prometheus operating system level monitoring.",
        "Type": "checkbox",
        "Options": [],
        "Overrules": "",
        "Display": 2
      }
    ]
  },
  {
    "Section": "Other Parameters",
    "Link": "https://learn.microsoft.com/en-us/azure/virtual-machines/workloads/sap/automation-configure-system?branch=main#other-parameters",
    "Parameters": [
      {
        "Name": "resource_offset",
        "Required": false,
        "Description": "Provides an offset for resource naming.",
        "Type": "field",
        "Options": [],
        "Overrules": "",
        "Display": 3
      },
      {
        "Name": "bom_name",
        "Required": false,
        "Description": "This is the Bill of Materials name for the SAP Application to be deployed.",
        "Type": "field",
        "Options": [],
        "Overrules": "",
        "Display": 3
      },
      {
        "Name": "configuration_settings",
        "Required": false,
        "Description": "This is dictionary of values that can be used to add values to the sap-parameters file",
        "Type": "tag",
        "Options": [],
        "Overrules": "",
        "Display": 2
      }
    ]
  }
]<|MERGE_RESOLUTION|>--- conflicted
+++ resolved
@@ -261,72 +261,6 @@
         "Display": 3
       },
       {
-<<<<<<< HEAD
-        "Name": "deploy_v1_monitoring_extension",
-        "Required": false,
-        "Description": "Defines if the Microsoft.AzureCAT.AzureEnhancedMonitoring extension will be deployed.",
-        "Type": "checkbox",
-        "Options": [],
-        "Overrules": "",
-        "Display": 2
-      },
-      {
-        "Name": "deploy_monitoring_extension",
-        "Required": false,
-        "Description": "If defined, will add the Microsoft.Azure.Monitor.AzureMonitorLinuxAgent extension to the virtual machines",
-        "Type": "checkbox",
-        "Options": [],
-        "Overrules": "",
-        "Display": 2
-      },
-      {
-        "Name": "deploy_defender_extension",
-        "Required": false,
-        "Description": "If defined, will add the Microsoft.Azure.Security.Monitoring extension to the virtual machines",
-        "Type": "checkbox",
-        "Options": [],
-        "Overrules": "",
-        "Display": 2
-      },
-      {
-        "Name": "deploy_monitoring_extension",
-        "Required": false,
-        "Description": "If defined, will add the Microsoft.Azure.Monitor.AzureMonitorLinuxAgent extension to the virtual machines",
-        "Type": "checkbox",
-        "Options": [],
-        "Overrules": "",
-        "Display": 3
-      },
-      {
-        "Name": "deploy_defender_extension",
-        "Required": false,
-        "Description": "If defined, will add the Microsoft.Azure.Security.Monitoring extension to the virtual machines",
-        "Type": "checkbox",
-        "Options": [],
-        "Overrules": "",
-        "Display": 2
-      },
-      {
-        "Name": "vm_disk_encryption_set_id",
-        "Required": false,
-        "Description": "Azure resource identifier for custom encryption key to use for disk encryption.",
-        "Type": "field",
-        "Options": [],
-        "Overrules": "",
-        "Display": 3
-      },
-      {
-        "Name": "user_assigned_identity_id",
-        "Required": false,
-        "Description": "Azure resource identifier for User assigned identity.",
-        "Type": "lookup",
-        "Options": [],
-        "Overrules": "",
-        "Display": 3
-      },
-      {
-=======
->>>>>>> 7029e1b2
         "Name": "upgrade_packages",
         "Required": false,
         "Description": "Defines if the packages on the Virtual Machine will be upgraded to the latest version",
