### ---Terraform--- ###
# Local .terraform directories
**/.terraform/*

# .tfstate files
*.tfstate
*.tfstate.*

# Crash log files
crash.log

# Ignore any .tfvars files that are generated automatically for each Terraform run. Most
# .tfvars files are managed as part of configuration and so should be included in
# version control.
#
# example.tfvars

# Ignore override files as they are usually used to override resources locally and so
# are not checked in
override.tf
override.tf.json
*_override.tf
*_override.tf.json

# Include override files you do wish to add to version control using negated pattern
#
# !example_override.tf

# Include tfplan files to ignore the plan output of command: terraform plan -out=tfplan
# example: *tfplan*
**/.terraform.lock.hcl
**/obj/*
.vscode/launch.json
.vscode/tasks.json
.vscode/settings.json
Webapp/.vs/SDAF
Webapp/SDAF/bin
Webapp/SDAF/Properties/PublishProfiles
Webapp/.vs/ProjectEvaluation
Webapp/SDAF/Properties/ServiceDependencies

# Ignore OS files         - MKD 20221221
**/.DS_Store

# Additional files to ignore
owners.txt
NuGet.config
<<<<<<< HEAD
# Ignore Python cache directories
__pycache__
=======

# Ignore Python cache directories
__pycache__
>>>>>>> 8b298656
<|MERGE_RESOLUTION|>--- conflicted
+++ resolved
@@ -45,11 +45,5 @@
 # Additional files to ignore
 owners.txt
 NuGet.config
-<<<<<<< HEAD
 # Ignore Python cache directories
-__pycache__
-=======
-
-# Ignore Python cache directories
-__pycache__
->>>>>>> 8b298656
+__pycache__